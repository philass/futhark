--- conflicted
+++ resolved
@@ -9,11 +9,7 @@
 -- structure distributed { SegMap 1 DoLoop 2 }
 
 let fftmp (num_paths: i32) (md_c: [][]f64) (zi: []f64): [num_paths]f64 =
-<<<<<<< HEAD
-  #[incremental_flattening_only_outer]
-=======
   #[incremental_flattening(only_outer)]
->>>>>>> b4e7a14f
     map (\(j: i32): f64  ->
             let x = map2 (*) (take(j+1) zi) (take (j+1) md_c[j])
             in  reduce (+) (0.0) x
@@ -21,18 +17,10 @@
        )
 
 let correlateDeltas [n] (num_paths: i32) (md_c: [n][]f64) (zds: [][]f64): [n][num_paths]f64 =
-<<<<<<< HEAD
-  #[incremental_flattening_only_inner]
-    map (fftmp num_paths md_c) zds
-
-let main (num_paths: i32) (md_c: [][]f64) (bb_mat: [][][]f64): [][][]f64 =
-  #[incremental_flattening_only_inner]
-=======
   #[incremental_flattening(only_inner)]
   map (fftmp num_paths md_c) zds
 
 let main (num_paths: i32) (md_c: [][]f64) (bb_mat: [][][]f64): [][][]f64 =
   #[incremental_flattening(only_inner)]
->>>>>>> b4e7a14f
   map (\bb_arr -> correlateDeltas num_paths md_c bb_arr)
       bb_mat