-- this is a simplified version of batch matrix inversion: it should not introduce a transposition for A[i,j]
-- ==
-- structure distributed {Manifest 0}

let gauss_jordan [nm] (n:i32) (m:i32) (A: *[nm]f32): [nm]f32 =
    loop A for i < n do
      -- the loop is outside the kernel, and hence `i` is a free
      -- variable in the kernel; hence fixing coalescing will likely
      -- do more work then the simple access: you will transpose an
      -- entire row to then read one element from it. This should not
      -- fire coalescing!
      let v1 = A[i]
      let A' = map (\ind -> let (k, j) = (ind / m, ind % m)
                            in if v1 == 0.0 then A[k*m+j] else
                            let x = (A[j] / v1) in
                                if k < n-1  -- Ap case
                                then ( A[(k+1)*m+j] - A[(k+1)*m+i] * x )
                                else x      -- irow case
                   ) (iota nm)
      in  scatter A (iota nm) A'

let mat_inv [n] (A: [n][n]f32): [n][n]f32 =
    let m = 2*n
    -- Pad the matrix with the identity matrix.
    let Ap = map (\ind -> let (i, j) = (ind / m, ind % m)
                          -- the innermost index `j` is variant to
                          -- the innermost kernel dimension `ind`;
                          -- hence "likely" already in coalesced form!
                          in  if j < n then ( A[i,j] )
                                       else if j == n+i
                                            then 1.0
                                            else 0.0
                 ) (iota (n*m))
    let Ap' = unflatten n m (gauss_jordan n m Ap)

    -- Drop the identity matrix at the front.
    in Ap'[0:n,n:n * 2] :> [n][n]f32

let main [m][n] (X : [m][n][n]f32) : [m][n][n]f32 =
<<<<<<< HEAD
  #[incremental_flattening_only_inner]
=======
  #[incremental_flattening(only_inner)]
>>>>>>> b4e7a14f
  map mat_inv X<|MERGE_RESOLUTION|>--- conflicted
+++ resolved
@@ -37,9 +37,5 @@
     in Ap'[0:n,n:n * 2] :> [n][n]f32
 
 let main [m][n] (X : [m][n][n]f32) : [m][n][n]f32 =
-<<<<<<< HEAD
-  #[incremental_flattening_only_inner]
-=======
   #[incremental_flattening(only_inner)]
->>>>>>> b4e7a14f
   map mat_inv X