-- Multiple intra-group scans.
-- ==
-- random input { [1][256]i32 } auto output
-- compiled random input { [100][256]i32 } auto output
-- structure distributed { SegMap/SegScan 1 }

let main xss =
<<<<<<< HEAD
  #[incremental_flattening_only_intra]
=======
  #[incremental_flattening(only_intra)]
>>>>>>> b4e7a14f
  unzip (map (\xs -> (scan (+) 0i32 xs, scan (*) 1i32 xs)) xss)<|MERGE_RESOLUTION|>--- conflicted
+++ resolved
@@ -5,9 +5,5 @@
 -- structure distributed { SegMap/SegScan 1 }
 
 let main xss =
-<<<<<<< HEAD
-  #[incremental_flattening_only_intra]
-=======
   #[incremental_flattening(only_intra)]
->>>>>>> b4e7a14f
   unzip (map (\xs -> (scan (+) 0i32 xs, scan (*) 1i32 xs)) xss)