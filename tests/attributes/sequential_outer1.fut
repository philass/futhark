--- conflicted
+++ resolved
@@ -8,9 +8,5 @@
 -- }
 
 let main xsss =
-<<<<<<< HEAD
-  #[incremental_flattening_only_inner]
-=======
   #[incremental_flattening(only_inner)]
->>>>>>> b4e7a14f
   map (\xss -> #[sequential_outer] map i32.sum xss) xsss