--- conflicted
+++ resolved
@@ -20,13 +20,9 @@
 import Control.Monad.Trans.State
 import Control.Monad.Except
 import Data.Maybe (mapMaybe)
-<<<<<<< HEAD
 import Data.List (intersect, (\\))
-=======
-import Data.List (intersect)
 import qualified Data.Text as T
 import qualified Data.Text.IO as T
->>>>>>> 89dcc044
 import System.FilePath (takeDirectory, (</>), (<.>))
 
 import Prelude
@@ -114,14 +110,13 @@
 -- the 'FilePath' as the source name for error messages and the
 -- relative path to use for includes, and parsing and reacting to all
 -- headers.
-<<<<<<< HEAD
 --
 -- Fails on cyclical includes.  Ignores repeat non-cyclical includes.
-parseFuthark :: FilePath -> String
+parseFuthark :: FilePath -> T.Text
                 -> IO (Either ParseError UncheckedProg)
 parseFuthark fp0 s0 =
   (snd <$>) <$> (evalErrorIO $ parseWithIncludes [fp0] [fp0] (fp0, s0))
-  where parseWithIncludes :: [FilePath] -> [FilePath] -> (FilePath, String)
+  where parseWithIncludes :: [FilePath] -> [FilePath] -> (FilePath, T.Text)
                              -> ErrorIO ParseError ([FilePath], UncheckedProg)
         parseWithIncludes alreadyIncluded includeSources (fp, s) = do
           p <- liftEither $ parse prog fp s
@@ -150,48 +145,11 @@
         includeInclude :: [FilePath] -> [FilePath] -> FilePath
                           -> ErrorIO ParseError ([FilePath], UncheckedProg)
         includeInclude alreadyIncluded includeSources newInclude = do
-          s <- liftIO $ readFile newInclude
-          parseWithIncludes alreadyIncluded includeSources (newInclude, s)
+          t <- liftIO $ T.readFile newInclude
+          parseWithIncludes alreadyIncluded includeSources (newInclude, t)
 
         mergePrograms :: UncheckedProg -> UncheckedProg -> UncheckedProg
         mergePrograms (Prog fs) (Prog gs) = Prog (fs ++ gs)
-=======
-parseFuthark :: FilePath -> T.Text
-             -> IO (Either ParseError UncheckedProg)
-parseFuthark fp0 s0 = parseWithPrevIncludes [fp0] (fp0, s0)
-  where parseWithPrevIncludes :: [FilePath] -> (FilePath, T.Text)
-                              -> IO (Either ParseError UncheckedProg)
-        parseWithPrevIncludes prevIncludes (fp, s) =
-          case parse prog fp s of
-            Left e -> return $ Left e
-            Right p ->
-              let newIncludes = mapMaybe headerInclude $ progWHHeaders p
-                  intersection = prevIncludes `intersect` newIncludes
-              in if not (null intersection)
-                 then return $ Left $ ParseError
-                      ("Include cycle with " ++ show intersection ++ ".")
-                 else let p' = Prog $ progWHFunctions p
-                      in if null newIncludes
-                         then return $ Right p'
-                         else includeIncludes prevIncludes newIncludes p'
-
-        includeIncludes :: [FilePath] -> [FilePath] -> UncheckedProg
-                           -> IO (Either ParseError UncheckedProg)
-        includeIncludes prevIncludes newIncludes endProg = do
-          let allIncludes = prevIncludes ++ newIncludes
-          ss <- liftIO $ mapM T.readFile newIncludes
-          parses <- liftIO $ mapM (parseWithPrevIncludes allIncludes)
-            (zip newIncludes ss)
-          return $ foldr mergePrograms (Right endProg) parses
-
-        mergePrograms :: Either ParseError UncheckedProg
-                      -> Either ParseError UncheckedProg
-                      -> Either ParseError UncheckedProg
-        mergePrograms a b = case (a, b) of
-          (Right (Prog fs), Right (Prog gs)) -> Right (Prog (fs ++ gs))
-          (Left err, _) -> Left err
-          (_, Left err) -> Left err
->>>>>>> 89dcc044
 
         headerInclude :: ProgHeader -> Maybe String
         headerInclude (Include strings) =
