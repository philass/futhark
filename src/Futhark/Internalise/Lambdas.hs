--- conflicted
+++ resolved
@@ -274,12 +274,11 @@
   -- The accumulator result of the body must have the exact same
   -- shape as the initial accumulator.  We accomplish this with
   -- an assertion and reshape().
-<<<<<<< HEAD
   --
   let assertProperShape t se =
         let name = "result_stream_proper_shape"
         in  ensureShape (srclocOf lam) t name se
-  let acctype' = [ t `setArrayShape` arrayShape shape
+  let acctype' = [ t `I.setArrayShape` arrayShape shape
                    | (t,shape) <- zip lam_acc_tps acctypes ]
   body' <- insertBindingsM $ do
                 lamres <- bodyBind body
@@ -288,13 +287,6 @@
                 return $ resultBody reses
   return $ I.ExtLambda params body' $
             staticShapes acctypes ++ lam_arr_tps
-=======
-  let acctype' = [ t `I.setArrayShape` arrayShape shape
-                   | (t,shape) <- zip lam_acc_tps acctypes ]
-  -- finally, place assertions and return result
-  body' <- ensureResultShape (srclocOf lam) (acctype'++lam_arr_tps) body
-  return $ I.Lambda params body' (acctypes++lam_arr_tps)
->>>>>>> f2265027
 
 -- Given @n@ lambdas, this will return a lambda that returns an
 -- integer in the range @[0,n]@.
