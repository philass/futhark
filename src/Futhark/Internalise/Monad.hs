<<<<<<< HEAD
{-# LANGUAGE FlexibleInstances, TypeFamilies, GeneralizedNewtypeDeriving, MultiParamTypeClasses #-}
=======
{-# LANGUAGE FlexibleInstances #-}
{-# LANGUAGE TypeFamilies #-}
{-# LANGUAGE GeneralizedNewtypeDeriving #-}
{-# LANGUAGE MultiParamTypeClasses #-}
{-# LANGUAGE OverloadedStrings #-}
>>>>>>> b4e7a14f
{-# LANGUAGE Trustworthy #-}
module Futhark.Internalise.Monad
  ( InternaliseM
  , runInternaliseM
  , throwError
  , VarSubstitutions
  , InternaliseEnv (..)
  , Closure
  , FunInfo

  , substitutingVars
  , lookupSubst
  , addFunDef

  , lookupFunction
  , lookupFunction'
  , lookupConst
  , allConsts

  , bindFunction
  , bindConstant

  , localConstsScope

  , assert

  -- * Type Handling
  , InternaliseTypeM
  , liftInternaliseM
  , runInternaliseTypeM
  , lookupDim
  , withDims
  , DimTable

    -- * Convenient reexports
  , module Futhark.Tools
  )
  where

import Control.Monad.Except
import Control.Monad.State
import Control.Monad.Reader
import Control.Monad.Writer
import Control.Monad.RWS
import qualified Data.Map.Strict as M

import Futhark.IR.SOACS
import Futhark.MonadFreshNames
import Futhark.Tools
import Futhark.Util (takeLast)

-- | Extra parameters to pass when calling this function.  This
-- corresponds to the closure of a locally defined function.
type Closure = [VName]

type FunInfo = (Name, Closure,
                [VName], [DeclType],
                [FParam],
                [(SubExp,Type)] -> Maybe [DeclExtType])

type FunTable = M.Map VName FunInfo

-- | A mapping from external variable names to the corresponding
-- internalised subexpressions.
type VarSubstitutions = M.Map VName [SubExp]

data InternaliseEnv = InternaliseEnv {
    envSubsts :: VarSubstitutions
  , envDoBoundsChecks :: Bool
  , envSafe :: Bool
  , envAttrs :: Attrs
  }

data InternaliseState = InternaliseState {
    stateNameSource :: VNameSource
  , stateFunTable :: FunTable
  , stateConstSubsts :: VarSubstitutions
  , stateConstScope :: Scope SOACS
  , stateConsts :: Names
  }

data InternaliseResult = InternaliseResult (Stms SOACS) [FunDef SOACS]

instance Semigroup InternaliseResult where
  InternaliseResult xs1 ys1 <> InternaliseResult xs2 ys2 =
    InternaliseResult (xs1<>xs2) (ys1<>ys2)

instance Monoid InternaliseResult where
  mempty = InternaliseResult mempty mempty

newtype InternaliseM  a = InternaliseM (BinderT SOACS
                                        (RWS
                                         InternaliseEnv
                                         InternaliseResult
                                         InternaliseState)
                                        a)
  deriving (Functor, Applicative, Monad,
            MonadReader InternaliseEnv,
            MonadState InternaliseState,
            MonadFreshNames,
            HasScope SOACS,
            LocalScope SOACS)

instance (Monoid w, Monad m) => MonadFreshNames (RWST r w InternaliseState m) where
  getNameSource = gets stateNameSource
  putNameSource src = modify $ \s -> s { stateNameSource = src }

instance MonadBinder InternaliseM where
  type Lore InternaliseM = SOACS
  mkExpDecM pat e = InternaliseM $ mkExpDecM pat e
  mkBodyM bnds res = InternaliseM $ mkBodyM bnds res
  mkLetNamesM pat e = InternaliseM $ mkLetNamesM pat e

  addStms = InternaliseM . addStms
  collectStms (InternaliseM m) = InternaliseM $ collectStms m

runInternaliseM :: MonadFreshNames m =>
                   Bool -> InternaliseM ()
                -> m (Stms SOACS, [FunDef SOACS])
runInternaliseM safe (InternaliseM m) =
  modifyNameSource $ \src ->
  let ((_, consts), s, InternaliseResult _ funs) =
        runRWS (runBinderT m mempty) newEnv (newState src)
  in ((consts, funs), stateNameSource s)
  where newEnv = InternaliseEnv {
                   envSubsts = mempty
                 , envDoBoundsChecks = True
                 , envSafe = safe
                 , envAttrs = mempty
                 }
        newState src =
          InternaliseState { stateNameSource = src
                           , stateFunTable = mempty
                           , stateConstSubsts = mempty
                           , stateConsts = mempty
                           , stateConstScope = mempty
                           }

substitutingVars :: VarSubstitutions -> InternaliseM a -> InternaliseM a
substitutingVars substs = local $ \env -> env { envSubsts = substs <> envSubsts env }

lookupSubst :: VName -> InternaliseM (Maybe [SubExp])
lookupSubst v = do
  env_substs <- asks $ M.lookup v . envSubsts
  const_substs <- gets $ M.lookup v . stateConstSubsts
  return $ env_substs `mplus` const_substs

-- | Add a function definition to the program being constructed.
addFunDef :: FunDef SOACS -> InternaliseM ()
addFunDef fd =
  InternaliseM $ lift $ tell $ InternaliseResult mempty [fd]

lookupFunction' :: VName -> InternaliseM (Maybe FunInfo)
lookupFunction' fname = gets $ M.lookup fname . stateFunTable

lookupFunction :: VName -> InternaliseM FunInfo
lookupFunction fname = maybe bad return =<< lookupFunction' fname
  where bad = error $ "Internalise.lookupFunction: Function '" ++ pretty fname ++ "' not found."

lookupConst :: VName -> InternaliseM (Maybe [SubExp])
lookupConst fname = gets $ M.lookup fname . stateConstSubsts

allConsts :: InternaliseM Names
allConsts = gets stateConsts

bindFunction :: VName -> FunDef SOACS -> FunInfo -> InternaliseM ()
bindFunction fname fd info = do
  addFunDef fd
  modify $ \s -> s { stateFunTable = M.insert fname info $ stateFunTable s }

bindConstant :: VName -> FunDef SOACS -> InternaliseM ()
bindConstant cname fd = do
  let stms = bodyStms $ funDefBody fd
      substs = takeLast (length (funDefRetType fd)) $
               bodyResult $ funDefBody fd
      const_names = namesFromList $ M.keys $ scopeOf stms
  addStms stms
  modify $ \s ->
    s { stateConstSubsts = M.insert cname substs $ stateConstSubsts s
      , stateConstScope = scopeOf stms <> stateConstScope s
      , stateConsts = const_names <> stateConsts s
      }

localConstsScope :: InternaliseM a -> InternaliseM a
localConstsScope m = do
  scope <- gets stateConstScope
  localScope scope m

-- | Construct an 'Assert' statement, but taking attributes into
-- account.  Always use this function, and never construct 'Assert'
-- directly in the internaliser!
assert :: String -> SubExp -> ErrorMsg SubExp -> SrcLoc
       -> InternaliseM Certificates
assert desc se msg loc = assertingOne $ do
  attrs <- asks $ attrsForAssert . envAttrs
  attributing attrs $ letExp desc $
    BasicOp $ Assert se msg (loc, mempty)

-- | Execute the given action if 'envDoBoundsChecks' is true, otherwise
-- just return an empty list.
asserting :: InternaliseM Certificates
          -> InternaliseM Certificates
asserting m = do
  doBoundsChecks <- asks envDoBoundsChecks
  if doBoundsChecks
  then m
  else return mempty

-- | Execute the given action if 'envDoBoundsChecks' is true, otherwise
-- just return an empty list.
assertingOne :: InternaliseM VName
             -> InternaliseM Certificates
assertingOne m = asserting $ Certificates . pure <$> m

type DimTable = M.Map VName ExtSize

newtype TypeEnv = TypeEnv { typeEnvDims  :: DimTable }

type TypeState = Int

newtype InternaliseTypeM a =
  InternaliseTypeM (ReaderT TypeEnv (StateT TypeState InternaliseM) a)
  deriving (Functor, Applicative, Monad,
            MonadReader TypeEnv,
            MonadState TypeState)

liftInternaliseM :: InternaliseM a -> InternaliseTypeM a
liftInternaliseM = InternaliseTypeM . lift . lift

runInternaliseTypeM :: InternaliseTypeM a
                    -> InternaliseM a
runInternaliseTypeM (InternaliseTypeM m) =
  evalStateT (runReaderT m (TypeEnv mempty)) 0

withDims :: DimTable -> InternaliseTypeM a -> InternaliseTypeM a
withDims dtable = local $ \env -> env { typeEnvDims = dtable <> typeEnvDims env }

lookupDim :: VName -> InternaliseTypeM (Maybe ExtSize)
lookupDim name = asks $ M.lookup name . typeEnvDims<|MERGE_RESOLUTION|>--- conflicted
+++ resolved
@@ -1,12 +1,8 @@
-<<<<<<< HEAD
-{-# LANGUAGE FlexibleInstances, TypeFamilies, GeneralizedNewtypeDeriving, MultiParamTypeClasses #-}
-=======
 {-# LANGUAGE FlexibleInstances #-}
 {-# LANGUAGE TypeFamilies #-}
 {-# LANGUAGE GeneralizedNewtypeDeriving #-}
 {-# LANGUAGE MultiParamTypeClasses #-}
 {-# LANGUAGE OverloadedStrings #-}
->>>>>>> b4e7a14f
 {-# LANGUAGE Trustworthy #-}
 module Futhark.Internalise.Monad
   ( InternaliseM
