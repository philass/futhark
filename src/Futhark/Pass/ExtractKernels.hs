{-# LANGUAGE FlexibleContexts #-}
{-# LANGUAGE FlexibleInstances #-}
{-# LANGUAGE GeneralizedNewtypeDeriving #-}
{-# LANGUAGE LambdaCase #-}
{-# LANGUAGE MultiParamTypeClasses #-}
{-# LANGUAGE OverloadedStrings #-}
{-# LANGUAGE RankNTypes #-}
{-# LANGUAGE ScopedTypeVariables #-}
{-# LANGUAGE TypeFamilies #-}

-- | Kernel extraction.
--
-- In the following, I will use the term "width" to denote the amount
-- of immediate parallelism in a map - that is, the outer size of the
-- array(s) being used as input.
--
-- = Basic Idea
--
-- If we have:
--
-- @
--   map
--     map(f)
--     bnds_a...
--     map(g)
-- @
--
-- Then we want to distribute to:
--
-- @
--   map
--     map(f)
--   map
--     bnds_a
--   map
--     map(g)
-- @
--
-- But for now only if
--
--  (0) it can be done without creating irregular arrays.
--      Specifically, the size of the arrays created by @map(f)@, by
--      @map(g)@ and whatever is created by @bnds_a@ that is also used
--      in @map(g)@, must be invariant to the outermost loop.
--
--  (1) the maps are _balanced_.  That is, the functions @f@ and @g@
--      must do the same amount of work for every iteration.
--
-- The advantage is that the map-nests containing @map(f)@ and
-- @map(g)@ can now be trivially flattened at no cost, thus exposing
-- more parallelism.  Note that the @bnds_a@ map constitutes array
-- expansion, which requires additional storage.
--
-- = Distributing Sequential Loops
--
-- As a starting point, sequential loops are treated like scalar
-- expressions.  That is, not distributed.  However, sometimes it can
-- be worthwhile to distribute if they contain a map:
--
-- @
--   map
--     loop
--       map
--     map
-- @
--
-- If we distribute the loop and interchange the outer map into the
-- loop, we get this:
--
-- @
--   loop
--     map
--       map
--   map
--     map
-- @
--
-- Now more parallelism may be available.
--
-- = Unbalanced Maps
--
-- Unbalanced maps will as a rule be sequentialised, but sometimes,
-- there is another way.  Assume we find this:
--
-- @
--   map
--     map(f)
--       map(g)
--     map
-- @
--
-- Presume that @map(f)@ is unbalanced.  By the simple rule above, we
-- would then fully sequentialise it, resulting in this:
--
-- @
--   map
--     loop
--   map
--     map
-- @
--
-- == Balancing by Loop Interchange
--
-- The above is not ideal, as we cannot flatten the @map-loop@ nest,
-- and we are thus limited in the amount of parallelism available.
--
-- But assume now that the width of @map(g)@ is invariant to the outer
-- loop.  Then if possible, we can interchange @map(f)@ and @map(g)@,
-- sequentialise @map(f)@ and distribute, interchanging the outer
-- parallel loop into the sequential loop:
--
-- @
--   loop(f)
--     map
--       map(g)
--   map
--     map
-- @
--
-- After flattening the two nests we can obtain more parallelism.
--
-- When distributing a map, we also need to distribute everything that
-- the map depends on - possibly as its own map.  When distributing a
-- set of scalar bindings, we will need to know which of the binding
-- results are used afterwards.  Hence, we will need to compute usage
-- information.
--
-- = Redomap
--
-- Redomap can be handled much like map.  Distributed loops are
-- distributed as maps, with the parameters corresponding to the
-- neutral elements added to their bodies.  The remaining loop will
-- remain a redomap.  Example:
--
-- @
-- redomap(op,
--         fn (v) =>
--           map(f)
--           map(g),
--         e,a)
-- @
--
-- distributes to
--
-- @
-- let b = map(fn v =>
--               let acc = e
--               map(f),
--               a)
-- redomap(op,
--         fn (v,dist) =>
--           map(g),
--         e,a,b)
-- @
--
-- Note that there may be further kernel extraction opportunities
-- inside the @map(f)@.  The downside of this approach is that the
-- intermediate array (@b@ above) must be written to main memory.  An
-- often better approach is to just turn the entire @redomap@ into a
-- single kernel.
module Futhark.Pass.ExtractKernels (extractKernels) where

import Control.Monad.Identity
import Control.Monad.RWS.Strict
import Control.Monad.Reader
import Data.Maybe
import qualified Futhark.IR.Kernels as Out
import Futhark.IR.Kernels.Kernel
import Futhark.IR.SOACS
import Futhark.IR.SOACS.Simplify (simplifyStms)
import Futhark.MonadFreshNames
import Futhark.Pass
import Futhark.Pass.ExtractKernels.BlockedKernel
import Futhark.Pass.ExtractKernels.DistributeNests
import Futhark.Pass.ExtractKernels.Distribution
import Futhark.Pass.ExtractKernels.ISRWIM
import Futhark.Pass.ExtractKernels.Intragroup
import Futhark.Pass.ExtractKernels.StreamKernel
import Futhark.Pass.ExtractKernels.ToKernels
import Futhark.Tools
import qualified Futhark.Transform.FirstOrderTransform as FOT
import Futhark.Transform.Rename
import Futhark.Util
import Futhark.Util.Log
import Prelude hiding (log)

-- | Transform a program using SOACs to a program using explicit
-- kernels, using the kernel extraction transformation.
extractKernels :: Pass SOACS Out.Kernels
extractKernels =
  Pass
    { passName = "extract kernels",
      passDescription = "Perform kernel extraction",
      passFunction = transformProg
    }

transformProg :: Prog SOACS -> PassM (Prog Out.Kernels)
transformProg (Prog consts funs) = do
  consts' <- runDistribM $ transformStms mempty $ stmsToList consts
  funs' <- mapM (transformFunDef $ scopeOf consts') funs
  return $ Prog consts' funs'

-- In order to generate more stable threshold names, we keep track of
-- the numbers used for thresholds separately from the ordinary name
-- source,
data State = State
  { stateNameSource :: VNameSource,
    stateThresholdCounter :: Int
  }

newtype DistribM a = DistribM (RWS (Scope Out.Kernels) Log State a)
  deriving
    ( Functor,
      Applicative,
      Monad,
      HasScope Out.Kernels,
      LocalScope Out.Kernels,
      MonadState State,
      MonadLogger
    )

instance MonadFreshNames DistribM where
  getNameSource = gets stateNameSource
  putNameSource src = modify $ \s -> s {stateNameSource = src}

runDistribM ::
  (MonadLogger m, MonadFreshNames m) =>
  DistribM a ->
  m a
runDistribM (DistribM m) = do
  (x, msgs) <- modifyNameSource $ \src ->
    let (x, s, msgs) = runRWS m mempty (State src 0)
     in ((x, msgs), stateNameSource s)
  addLog msgs
  return x

transformFunDef ::
  (MonadFreshNames m, MonadLogger m) =>
  Scope Out.Kernels ->
  FunDef SOACS ->
  m (Out.FunDef Out.Kernels)
transformFunDef scope (FunDef entry attrs name rettype params body) = runDistribM $ do
  body' <-
    localScope (scope <> scopeOfFParams params) $
      transformBody mempty body
  return $ FunDef entry attrs name rettype params body'

type KernelsStms = Stms Out.Kernels

transformBody :: KernelPath -> Body -> DistribM (Out.Body Out.Kernels)
transformBody path body = do
  bnds <- transformStms path $ stmsToList $ bodyStms body
  return $ mkBody bnds $ bodyResult body

transformStms :: KernelPath -> [Stm] -> DistribM KernelsStms
transformStms _ [] =
  return mempty
transformStms path (bnd : bnds) =
  sequentialisedUnbalancedStm bnd >>= \case
    Nothing -> do
      bnd' <- transformStm path bnd
      inScopeOf bnd' $
        (bnd' <>) <$> transformStms path bnds
    Just bnds' ->
      transformStms path $ stmsToList bnds' <> bnds

unbalancedLambda :: Lambda -> Bool
unbalancedLambda lam =
  unbalancedBody
    (namesFromList $ map paramName $ lambdaParams lam)
    $ lambdaBody lam
  where
    subExpBound (Var i) bound = i `nameIn` bound
    subExpBound (Constant _) _ = False

    unbalancedBody bound body =
      any (unbalancedStm (bound <> boundInBody body) . stmExp) $
        bodyStms body

    -- XXX - our notion of balancing is probably still too naive.
    unbalancedStm bound (Op (Stream w _ _ _)) =
      w `subExpBound` bound
    unbalancedStm bound (Op (Screma w _ _)) =
      w `subExpBound` bound
    unbalancedStm _ Op {} =
      False
    unbalancedStm _ DoLoop {} = False
<<<<<<< HEAD
    unbalancedStm _ MkAcc {} = False
=======
>>>>>>> 41e0aef4
    unbalancedStm bound (If cond tbranch fbranch _) =
      cond `subExpBound` bound
        && (unbalancedBody bound tbranch || unbalancedBody bound fbranch)
    unbalancedStm _ (BasicOp _) =
      False
    unbalancedStm _ (Apply fname _ _ _) =
      not $ isBuiltInFunction fname

sequentialisedUnbalancedStm :: Stm -> DistribM (Maybe (Stms SOACS))
sequentialisedUnbalancedStm (Let pat _ (Op soac@(Screma _ form _)))
  | Just (_, lam2) <- isRedomapSOAC form,
    unbalancedLambda lam2,
    lambdaContainsParallelism lam2 = do
    types <- asksScope scopeForSOACs
    Just . snd <$> runBinderT (FOT.transformSOAC pat soac) types
sequentialisedUnbalancedStm _ =
  return Nothing

cmpSizeLe ::
  String ->
  Out.SizeClass ->
  [SubExp] ->
  DistribM ((SubExp, Name), Out.Stms Out.Kernels)
cmpSizeLe desc size_class to_what = do
  x <- gets stateThresholdCounter
  modify $ \s -> s {stateThresholdCounter = x + 1}
  let size_key = nameFromString $ desc ++ "_" ++ show x
  runBinder $ do
    to_what' <-
      letSubExp "comparatee"
        =<< foldBinOp (Mul Int32 OverflowUndef) (intConst Int32 1) to_what
    cmp_res <- letSubExp desc $ Op $ SizeOp $ CmpSizeLe size_key size_class to_what'
    return (cmp_res, size_key)

kernelAlternatives ::
  (MonadFreshNames m, HasScope Out.Kernels m) =>
  Out.Pattern Out.Kernels ->
  Out.Body Out.Kernels ->
  [(SubExp, Out.Body Out.Kernels)] ->
  m (Out.Stms Out.Kernels)
kernelAlternatives pat default_body [] = runBinder_ $ do
  ses <- bodyBind default_body
  forM_ (zip (patternNames pat) ses) $ \(name, se) ->
    letBindNames [name] $ BasicOp $ SubExp se
kernelAlternatives pat default_body ((cond, alt) : alts) = runBinder_ $ do
  alts_pat <- fmap (Pattern []) $
    forM (patternElements pat) $ \pe -> do
      name <- newVName $ baseString $ patElemName pe
      return pe {patElemName = name}

  alt_stms <- kernelAlternatives alts_pat default_body alts
  let alt_body = mkBody alt_stms $ map Var $ patternValueNames alts_pat

  letBind pat $
    If cond alt alt_body $
      IfDec (staticShapes (patternTypes pat)) IfEquiv

transformStm :: KernelPath -> Stm -> DistribM KernelsStms
transformStm _ stm
  | "sequential" `inAttrs` stmAuxAttrs (stmAux stm) =
    runBinder_ $ FOT.transformStmRecursively stm
transformStm path (Let pat aux (Op soac))
  | "sequential_outer" `inAttrs` stmAuxAttrs aux =
    transformStms path . stmsToList . fmap (certify (stmAuxCerts aux))
      =<< runBinder_ (FOT.transformSOAC pat soac)
transformStm path (Let pat aux (If c tb fb rt)) = do
  tb' <- transformBody path tb
  fb' <- transformBody path fb
  return $ oneStm $ Let pat aux $ If c tb' fb' rt
transformStm path (Let pat aux (DoLoop ctx val form body)) =
  localScope
    ( castScope (scopeOf form)
        <> scopeOfFParams mergeparams
    )
    $ oneStm . Let pat aux . DoLoop ctx val form' <$> transformBody path body
  where
    mergeparams = map fst $ ctx ++ val
    form' = case form of
      WhileLoop cond ->
        WhileLoop cond
      ForLoop i it bound ps ->
        ForLoop i it bound ps
transformStm path (Let pat aux (Op (Screma w form arrs)))
  | Just lam <- isMapSOAC form =
    onMap path $ MapLoop pat aux w lam arrs
transformStm path (Let res_pat (StmAux cs _ _) (Op (Screma w form arrs)))
  | Just scans <- isScanSOAC form,
    Scan scan_lam nes <- singleScan scans,
    Just do_iswim <- iswim res_pat w scan_lam $ zip nes arrs = do
    types <- asksScope scopeForSOACs
    transformStms path =<< (stmsToList . snd <$> runBinderT (certifying cs do_iswim) types)
  | Just (scans, map_lam) <- isScanomapSOAC form = runBinder_ $ do
    scan_ops <- forM scans $ \(Scan scan_lam nes) -> do
      (scan_lam', nes', shape) <- determineReduceOp scan_lam nes
      let scan_lam'' = soacsLambdaToKernels scan_lam'
      return $ SegBinOp Noncommutative scan_lam'' nes' shape
    let map_lam_sequential = soacsLambdaToKernels map_lam
    lvl <- segThreadCapped [w] "segscan" $ NoRecommendation SegNoVirt
    addStms
      =<< ( fmap (certify cs)
              <$> segScan lvl res_pat w scan_ops map_lam_sequential arrs [] []
          )

  -- We are only willing to generate code for scanomaps that do not
  -- involve array accumulators, and do not have parallelism in their
  -- map function.  Such cases will fall through to the
  -- screma-splitting case, and produce an ordinary map and scan.
  -- Hopefully, the scan then triggers the ISWIM case above (otherwise
  -- we will still crash in code generation).  However, if the map
  -- lambda is already identity, let's just go ahead here.
  | Just (scans, map_lam) <- isScanomapSOAC form,
    ( all primType (concatMap (lambdaReturnType . scanLambda) scans)
        && not (lambdaContainsParallelism map_lam)
    )
      || isIdentityLambda map_lam = runBinder_ $ do
    scan_ops <- forM scans $ \(Scan scan_lam nes) -> do
      let scan_lam' = soacsLambdaToKernels scan_lam
      return $ SegBinOp Noncommutative scan_lam' nes mempty

    let map_lam' = soacsLambdaToKernels map_lam
    lvl <- segThreadCapped [w] "segscan" $ NoRecommendation SegNoVirt
    addStms =<< segScan lvl res_pat w scan_ops map_lam' arrs [] []
transformStm path (Let res_pat aux (Op (Screma w form arrs)))
  | Just [Reduce comm red_fun nes] <- isReduceSOAC form,
    let comm'
          | commutativeLambda red_fun = Commutative
          | otherwise = comm,
    Just do_irwim <- irwim res_pat w comm' red_fun $ zip nes arrs = do
    types <- asksScope scopeForSOACs
    (_, bnds) <- fst <$> runBinderT (simplifyStms =<< collectStms_ (auxing aux do_irwim)) types
    transformStms path $ stmsToList bnds
transformStm path (Let pat aux@(StmAux cs _ _) (Op (Screma w form arrs)))
  | Just (reds, map_lam) <- isRedomapSOAC form = do
    let paralleliseOuter = runBinder_ $ do
          red_ops <- forM reds $ \(Reduce comm red_lam nes) -> do
            (red_lam', nes', shape) <- determineReduceOp red_lam nes
            let comm'
                  | commutativeLambda red_lam' = Commutative
                  | otherwise = comm
                red_lam'' = soacsLambdaToKernels red_lam'
            return $ SegBinOp comm' red_lam'' nes' shape
          let map_lam_sequential = soacsLambdaToKernels map_lam
          lvl <- segThreadCapped [w] "segred" $ NoRecommendation SegNoVirt
          addStms
            =<< ( fmap (certify cs)
                    <$> nonSegRed lvl pat w red_ops map_lam_sequential arrs
                )

        outerParallelBody =
          renameBody
            =<< (mkBody <$> paralleliseOuter <*> pure (map Var (patternNames pat)))

        paralleliseInner path' = do
          (mapbnd, redbnd) <- redomapToMapAndReduce pat (w, comm', red_lam, map_lam, nes, arrs)
          transformStms path' [certify cs mapbnd, certify cs redbnd]
          where
            comm'
              | commutativeLambda red_lam = Commutative
              | otherwise = comm
            (Reduce comm red_lam nes) = singleReduce reds

        innerParallelBody path' =
          renameBody
            =<< (mkBody <$> paralleliseInner path' <*> pure (map Var (patternNames pat)))

    if not (lambdaContainsParallelism map_lam)
      || "sequential_inner" `inAttrs` stmAuxAttrs aux
      then paralleliseOuter
      else do
        ((outer_suff, outer_suff_key), suff_stms) <-
          sufficientParallelism "suff_outer_redomap" [w] path Nothing

        outer_stms <- outerParallelBody
        inner_stms <- innerParallelBody ((outer_suff_key, False) : path)

        (suff_stms <>) <$> kernelAlternatives pat inner_stms [(outer_suff, outer_stms)]

-- Streams can be handled in two different ways - either we
-- sequentialise the body or we keep it parallel and distribute.
transformStm path (Let pat aux@(StmAux cs _ _) (Op (Stream w (Parallel _ _ _ []) map_fun arrs)))
  | not ("sequential_inner" `inAttrs` stmAuxAttrs aux) = do
    -- No reduction part.  Remove the stream and leave the body
    -- parallel.  It will be distributed.
    types <- asksScope scopeForSOACs
    transformStms path
      =<< (stmsToList . snd <$> runBinderT (certifying cs $ sequentialStreamWholeArray pat w [] map_fun arrs) types)
transformStm path (Let pat aux@(StmAux cs _ _) (Op (Stream w (Parallel o comm red_fun nes) fold_fun arrs)))
  | "sequential_inner" `inAttrs` stmAuxAttrs aux =
    paralleliseOuter path
  | otherwise = do
    ((outer_suff, outer_suff_key), suff_stms) <-
      sufficientParallelism "suff_outer_stream" [w] path Nothing

    outer_stms <- outerParallelBody ((outer_suff_key, True) : path)
    inner_stms <- innerParallelBody ((outer_suff_key, False) : path)

    (suff_stms <>)
      <$> kernelAlternatives pat inner_stms [(outer_suff, outer_stms)]
  where
    paralleliseOuter path'
      | not $ all primType $ lambdaReturnType red_fun = do
        -- Split into a chunked map and a reduction, with the latter
        -- further transformed.
        let fold_fun' = soacsLambdaToKernels fold_fun

        let (red_pat_elems, concat_pat_elems) =
              splitAt (length nes) $ patternValueElements pat
            red_pat = Pattern [] red_pat_elems

        ((num_threads, red_results), stms) <-
          streamMap
            segThreadCapped
            (map (baseString . patElemName) red_pat_elems)
            concat_pat_elems
            w
            Noncommutative
            fold_fun'
            nes
            arrs

        reduce_soac <- reduceSOAC [Reduce comm' red_fun nes]

        (stms <>)
          <$> inScopeOf
            stms
            ( transformStm path' $
                Let red_pat aux {stmAuxAttrs = mempty} $
                  Op (Screma num_threads reduce_soac red_results)
            )
      | otherwise = do
        let red_fun_sequential = soacsLambdaToKernels red_fun
            fold_fun_sequential = soacsLambdaToKernels fold_fun
        fmap (certify cs)
          <$> streamRed
            segThreadCapped
            pat
            w
            comm'
            red_fun_sequential
            fold_fun_sequential
            nes
            arrs

    outerParallelBody path' =
      renameBody
        =<< (mkBody <$> paralleliseOuter path' <*> pure (map Var (patternNames pat)))

    paralleliseInner path' = do
      types <- asksScope scopeForSOACs
      transformStms path' . fmap (certify cs)
        =<< (stmsToList . snd <$> runBinderT (sequentialStreamWholeArray pat w nes fold_fun arrs) types)

    innerParallelBody path' =
      renameBody
        =<< (mkBody <$> paralleliseInner path' <*> pure (map Var (patternNames pat)))

    comm'
      | commutativeLambda red_fun, o /= InOrder = Commutative
      | otherwise = comm
transformStm path (Let pat (StmAux cs _ _) (Op (Screma w form arrs))) = do
  -- This screma is too complicated for us to immediately do
  -- anything, so split it up and try again.
  scope <- asksScope scopeForSOACs
  transformStms path . map (certify cs) . stmsToList . snd
    =<< runBinderT (dissectScrema pat w form arrs) scope
transformStm path (Let pat _ (Op (Stream w (Sequential nes) fold_fun arrs))) = do
  -- Remove the stream and leave the body parallel.  It will be
  -- distributed.
  types <- asksScope scopeForSOACs
  transformStms path
    =<< ( stmsToList . snd
            <$> runBinderT (sequentialStreamWholeArray pat w nes fold_fun arrs) types
        )
transformStm _ (Let pat (StmAux cs _ _) (Op (Scatter w lam ivs as))) = runBinder_ $ do
  let lam' = soacsLambdaToKernels lam
  write_i <- newVName "write_i"
  let (as_ws, as_ns, as_vs) = unzip3 as
      (i_res, v_res) = splitAt (sum as_ns) $ bodyResult $ lambdaBody lam'
      kstms = bodyStms $ lambdaBody lam'
      krets = do
        (a_w, a, is_vs) <- zip3 as_ws as_vs $ chunks as_ns $ zip i_res v_res
        return $ WriteReturns [a_w] a [([DimFix i], v) | (i, v) <- is_vs]
      body = KernelBody () kstms krets
      inputs = do
        (p, p_a) <- zip (lambdaParams lam') ivs
        return $ KernelInput (paramName p) (paramType p) p_a [Var write_i]
  (kernel, stms) <-
    mapKernel segThreadCapped [(write_i, w)] inputs (map rowType $ patternTypes pat) body
  certifying cs $ do
    addStms stms
    letBind pat $ Op $ SegOp kernel
transformStm _ (Let orig_pat (StmAux cs _ _) (Op (Hist w ops bucket_fun imgs))) = do
  let bfun' = soacsLambdaToKernels bucket_fun

  -- It is important not to launch unnecessarily many threads for
  -- histograms, because it may mean we unnecessarily need to reduce
  -- subhistograms as well.
  runBinder_ $ do
    lvl <- segThreadCapped [w] "seghist" $ NoRecommendation SegNoVirt
    addStms =<< histKernel onLambda lvl orig_pat [] [] cs w ops bfun' imgs
  where
    onLambda = pure . soacsLambdaToKernels
transformStm _ bnd =
  runBinder_ $ FOT.transformStmRecursively bnd

sufficientParallelism ::
  String ->
  [SubExp] ->
  KernelPath ->
  Maybe Int32 ->
  DistribM ((SubExp, Name), Out.Stms Out.Kernels)
sufficientParallelism desc ws path def =
  cmpSizeLe desc (Out.SizeThreshold path def) ws

-- | Intra-group parallelism is worthwhile if the lambda contains more
-- than one instance of non-map nested parallelism, or any nested
-- parallelism inside a loop.
worthIntraGroup :: Lambda -> Bool
worthIntraGroup lam = bodyInterest (lambdaBody lam) > 1
  where
    bodyInterest body =
      sum $ interest <$> bodyStms body
    interest stm
      | "sequential" `inAttrs` attrs =
        0 :: Int
      | Op (Screma w form _) <- stmExp stm,
        Just lam' <- isMapSOAC form =
        mapLike w lam'
      | Op (Scatter w lam' _ _) <- stmExp stm =
        mapLike w lam'
      | DoLoop _ _ _ body <- stmExp stm =
        bodyInterest body * 10
      | If _ tbody fbody _ <- stmExp stm =
        max (bodyInterest tbody) (bodyInterest fbody)
      | Op (Screma w (ScremaForm _ _ lam') _) <- stmExp stm =
        zeroIfTooSmall w + bodyInterest (lambdaBody lam')
      | Op (Stream _ (Sequential _) lam' _) <- stmExp stm =
        bodyInterest $ lambdaBody lam'
      | otherwise =
        0
      where
        attrs = stmAuxAttrs $ stmAux stm
        sequential_inner = "sequential_inner" `inAttrs` attrs

        zeroIfTooSmall (Constant (IntValue x))
          | intToInt64 x < 32 = 0
        zeroIfTooSmall _ = 1

        mapLike w lam' =
          if sequential_inner
            then 0
            else max (zeroIfTooSmall w) (bodyInterest (lambdaBody lam'))

-- | A lambda is worth sequentialising if it contains enough nested
-- parallelism of an interesting kind.
worthSequentialising :: Lambda -> Bool
worthSequentialising lam = bodyInterest (lambdaBody lam) > 1
  where
    bodyInterest body =
      sum $ interest <$> bodyStms body
    interest stm
      | "sequential" `inAttrs` attrs =
        0 :: Int
      | Op (Screma _ form@(ScremaForm _ _ lam') _) <- stmExp stm,
        isJust $ isMapSOAC form =
        if sequential_inner
          then 0
          else bodyInterest (lambdaBody lam')
      | Op Scatter {} <- stmExp stm =
        0 -- Basically a map.
      | DoLoop _ _ _ body <- stmExp stm =
        bodyInterest body * 10
      | Op (Screma _ form@(ScremaForm _ _ lam') _) <- stmExp stm =
        1 + bodyInterest (lambdaBody lam')
          +
          -- Give this a bigger score if it's a redomap, as these
          -- are often tileable and thus benefit more from
          -- sequentialisation.
          case isRedomapSOAC form of
            Just _ -> 1
            Nothing -> 0
      | otherwise =
        0
      where
        attrs = stmAuxAttrs $ stmAux stm
        sequential_inner = "sequential_inner" `inAttrs` attrs

onTopLevelStms ::
  KernelPath ->
  Stms SOACS ->
  DistNestT Out.Kernels DistribM KernelsStms
<<<<<<< HEAD
onTopLevelStms path stms = do
  scope <- askScope
  lift $ localScope scope $ transformStms path $ stmsToList stms
=======
onTopLevelStms path stms =
  liftInner $ transformStms path $ stmsToList stms
>>>>>>> 41e0aef4

onMap :: KernelPath -> MapLoop -> DistribM KernelsStms
onMap path (MapLoop pat aux w lam arrs) = do
  types <- askScope
  let loopnest = MapNesting pat aux w $ zip (lambdaParams lam) arrs
      env path' =
        DistEnv
          { distNest = singleNesting (Nesting mempty loopnest),
            distScope =
              scopeOfPattern pat
                <> scopeForKernels (scopeOf lam)
                <> types,
            distOnInnerMap = onInnerMap path',
            distOnTopLevelStms = onTopLevelStms path',
            distSegLevel = segThreadCapped,
            distOnSOACSStms = pure . oneStm . soacsStmToKernels,
            distOnSOACSLambda = pure . soacsLambdaToKernels
          }
      exploitInnerParallelism path' =
        runDistNestT (env path') $
          distributeMapBodyStms acc (bodyStms $ lambdaBody lam)

  let exploitOuterParallelism path' = do
        let lam' = soacsLambdaToKernels lam
        runDistNestT (env path') $
          distribute $
            addStmsToAcc (bodyStms $ lambdaBody lam') acc

  onMap' (newKernel loopnest) path exploitOuterParallelism exploitInnerParallelism pat lam
  where
    acc =
      DistAcc
        { distTargets = singleTarget (pat, bodyResult $ lambdaBody lam),
          distStms = mempty
        }

onlyExploitIntra :: Attrs -> Bool
onlyExploitIntra attrs =
  AttrComp "incremental_flattening" ["only_intra"] `inAttrs` attrs

mayExploitOuter :: Attrs -> Bool
mayExploitOuter attrs =
  not $
    AttrComp "incremental_flattening" ["no_outer"] `inAttrs` attrs
      || AttrComp "incremental_flattening" ["only_inner"] `inAttrs` attrs

mayExploitIntra :: Attrs -> Bool
mayExploitIntra attrs =
  not $
    AttrComp "incremental_flattening" ["no_intra"] `inAttrs` attrs
      || AttrComp "incremental_flattening" ["only_inner"] `inAttrs` attrs

-- The minimum amount of inner parallelism we require (by default) in
-- intra-group versions.  Less than this is usually pointless on a GPU
-- (but we allow tuning to change it).
intraMinInnerPar :: Int32
intraMinInnerPar = 32 -- One NVIDIA warp

onMap' ::
  KernelNest ->
  KernelPath ->
  (KernelPath -> DistribM (Out.Stms Out.Kernels)) ->
  (KernelPath -> DistribM (Out.Stms Out.Kernels)) ->
  Pattern ->
  Lambda ->
  DistribM (Out.Stms Out.Kernels)
onMap' loopnest path mk_seq_stms mk_par_stms pat lam = do
  let nest_ws = kernelNestWidths loopnest
      res = map Var $ patternNames pat
      aux = loopNestingAux $ innermostKernelNesting loopnest
      attrs = stmAuxAttrs aux

  types <- askScope
  ((outer_suff, outer_suff_key), outer_suff_stms) <-
    sufficientParallelism "suff_outer_par" nest_ws path Nothing

  intra <-
    if onlyExploitIntra (stmAuxAttrs aux)
      || (worthIntraGroup lam && mayExploitIntra attrs)
      then flip runReaderT types $ intraGroupParallelise loopnest lam
      else return Nothing
  seq_body <-
    renameBody =<< mkBody
      <$> mk_seq_stms ((outer_suff_key, True) : path) <*> pure res
  let seq_alts =
        [ (outer_suff, seq_body)
          | worthSequentialising lam,
            mayExploitOuter attrs
        ]

  case intra of
    Nothing -> do
      par_body <-
        renameBody =<< mkBody
          <$> mk_par_stms ((outer_suff_key, False) : path) <*> pure res

      if "sequential_inner" `inAttrs` attrs
        then kernelAlternatives pat seq_body []
        else (outer_suff_stms <>) <$> kernelAlternatives pat par_body seq_alts
    Just ((_intra_min_par, intra_avail_par), group_size, log, intra_prelude, intra_stms) -> do
      addLog log
      -- We must check that all intra-group parallelism fits in a group.
      ((intra_ok, intra_suff_key), intra_suff_stms) <- do
        ((intra_suff, suff_key), check_suff_stms) <-
          sufficientParallelism
            "suff_intra_par"
            [intra_avail_par]
            ((outer_suff_key, False) : path)
            (Just intraMinInnerPar)

        runBinder $ do
          addStms intra_prelude

          max_group_size <-
            letSubExp "max_group_size" $ Op $ SizeOp $ Out.GetSizeMax Out.SizeGroup
          fits <-
            letSubExp "fits" $
              BasicOp $
                CmpOp (CmpSle Int32) group_size max_group_size

          addStms check_suff_stms

          intra_ok <- letSubExp "intra_suff_and_fits" $ BasicOp $ BinOp LogAnd fits intra_suff
          return (intra_ok, suff_key)

      group_par_body <- renameBody $ mkBody intra_stms res

      par_body <-
        renameBody =<< mkBody
          <$> mk_par_stms
            ( [ (outer_suff_key, False),
                (intra_suff_key, False)
              ]
                ++ path
            )
            <*> pure res

      if "sequential_inner" `inAttrs` attrs
        then kernelAlternatives pat seq_body []
        else
          if onlyExploitIntra attrs
            then (intra_suff_stms <>) <$> kernelAlternatives pat group_par_body []
            else
              ((outer_suff_stms <> intra_suff_stms) <>)
                <$> kernelAlternatives pat par_body (seq_alts ++ [(intra_ok, group_par_body)])

onInnerMap ::
  KernelPath ->
  MapLoop ->
  DistAcc Out.Kernels ->
  DistNestT Out.Kernels DistribM (DistAcc Out.Kernels)
onInnerMap path maploop@(MapLoop pat aux w lam arrs) acc
  | unbalancedLambda lam,
    lambdaContainsParallelism lam =
    addStmToAcc (mapLoopStm maploop) acc
  | otherwise =
    distributeSingleStm acc (mapLoopStm maploop) >>= \case
      Just (post_kernels, res, nest, acc')
        | Just (perm, _pat_unused) <- permutationAndMissing pat res -> do
          addPostStms post_kernels
          multiVersion perm nest acc'
      _ -> distributeMap maploop acc
  where
    discardTargets acc' =
      -- FIXME: work around bogus targets.
      acc' {distTargets = singleTarget (mempty, mempty)}

    multiVersion perm nest acc' = do
      -- The kernel can be distributed by itself, so now we can
      -- decide whether to just sequentialise, or exploit inner
      -- parallelism.
      dist_env <- ask
      let extra_scope = targetsScope $ distTargets acc'
<<<<<<< HEAD
      scope <- (extra_scope <>) <$> askScope

      stms <- lift $
        localScope scope $ do
=======

      stms <- liftInner $
        localScope extra_scope $ do
>>>>>>> 41e0aef4
          let maploop' = MapLoop pat aux w lam arrs

              exploitInnerParallelism path' = do
                let dist_env' =
                      dist_env
                        { distOnTopLevelStms = onTopLevelStms path',
                          distOnInnerMap = onInnerMap path'
                        }
                runDistNestT dist_env' $
                  inNesting nest $
                    localScope extra_scope $
                      discardTargets <$> distributeMap maploop' acc {distStms = mempty}

          -- Normally the permutation is for the output pattern, but
          -- we can't really change that, so we change the result
          -- order instead.
          let lam_res' = rearrangeShape perm $ bodyResult $ lambdaBody lam
              lam' = lam {lambdaBody = (lambdaBody lam) {bodyResult = lam_res'}}
              map_nesting = MapNesting pat aux w $ zip (lambdaParams lam) arrs
              nest' = pushInnerKernelNesting (pat, lam_res') map_nesting nest

          -- XXX: we do not construct a new KernelPath when
          -- sequentialising.  This is only OK as long as further
          -- versioning does not take place down that branch (it currently
          -- does not).
          (sequentialised_kernel, nestw_bnds) <- localScope extra_scope $ do
            let sequentialised_lam = soacsLambdaToKernels lam'
            constructKernel segThreadCapped nest' $ lambdaBody sequentialised_lam

          let outer_pat = loopNestingPattern $ fst nest
          (nestw_bnds <>)
            <$> onMap'
              nest'
              path
              (const $ return $ oneStm sequentialised_kernel)
              exploitInnerParallelism
              outer_pat
              lam'

      postStm stms
      return acc'<|MERGE_RESOLUTION|>--- conflicted
+++ resolved
@@ -285,10 +285,7 @@
     unbalancedStm _ Op {} =
       False
     unbalancedStm _ DoLoop {} = False
-<<<<<<< HEAD
     unbalancedStm _ MkAcc {} = False
-=======
->>>>>>> 41e0aef4
     unbalancedStm bound (If cond tbranch fbranch _) =
       cond `subExpBound` bound
         && (unbalancedBody bound tbranch || unbalancedBody bound fbranch)
@@ -680,14 +677,8 @@
   KernelPath ->
   Stms SOACS ->
   DistNestT Out.Kernels DistribM KernelsStms
-<<<<<<< HEAD
-onTopLevelStms path stms = do
-  scope <- askScope
-  lift $ localScope scope $ transformStms path $ stmsToList stms
-=======
 onTopLevelStms path stms =
   liftInner $ transformStms path $ stmsToList stms
->>>>>>> 41e0aef4
 
 onMap :: KernelPath -> MapLoop -> DistribM KernelsStms
 onMap path (MapLoop pat aux w lam arrs) = do
@@ -861,16 +852,9 @@
       -- parallelism.
       dist_env <- ask
       let extra_scope = targetsScope $ distTargets acc'
-<<<<<<< HEAD
-      scope <- (extra_scope <>) <$> askScope
-
-      stms <- lift $
-        localScope scope $ do
-=======
 
       stms <- liftInner $
         localScope extra_scope $ do
->>>>>>> 41e0aef4
           let maploop' = MapLoop pat aux w lam arrs
 
               exploitInnerParallelism path' = do
