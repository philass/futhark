{-# LANGUAGE OverloadedStrings #-}
{-# LANGUAGE UndecidableInstances #-}
{-# LANGUAGE TypeFamilies #-}
{-# LANGUAGE FlexibleContexts #-}
{-# LANGUAGE FlexibleInstances #-}
{-# LANGUAGE ConstraintKinds #-}
{-# LANGUAGE MultiParamTypeClasses #-}
{-# LANGUAGE ScopedTypeVariables #-}
module Futhark.Representation.Kernels.Kernel
  ( -- * Size operations
    SizeOp(..)

    -- * Host operations
  , HostOp(..)
  , typeCheckHostOp

    -- * SegOp refinements
  , SegLevel(..)

    -- * Reexports
  , module Futhark.Representation.Kernels.Sizes
  , module Futhark.Representation.SegOp
  )
where

import Futhark.Representation.AST
import qualified Futhark.Analysis.ScalExp as SE
import qualified Futhark.Analysis.SymbolTable as ST
import qualified Futhark.Util.Pretty as PP
import Futhark.Util.Pretty
  ((</>), (<+>), ppr, commasep, parens, text)
import Futhark.Transform.Substitute
import Futhark.Transform.Rename
import Futhark.Optimise.Simplify.Lore
import qualified Futhark.Optimise.Simplify.Engine as Engine
import Futhark.Representation.Ranges
  (Ranges)
import Futhark.Representation.AST.Attributes.Ranges
import Futhark.Representation.AST.Attributes.Aliases
import Futhark.Representation.Aliases
  (Aliases)
import Futhark.Representation.SegOp
import Futhark.Representation.Kernels.Sizes
import qualified Futhark.TypeCheck as TC
import Futhark.Analysis.Metrics
<<<<<<< HEAD
import qualified Futhark.Analysis.Range as Range
import Futhark.Util (maybeNth)

-- | How an array is split into chunks.
data SplitOrdering = SplitContiguous
                   | SplitStrided SubExp
                   deriving (Eq, Ord, Show)

instance FreeIn SplitOrdering where
  freeIn' SplitContiguous = mempty
  freeIn' (SplitStrided stride) = freeIn' stride

instance Substitute SplitOrdering where
  substituteNames _ SplitContiguous =
    SplitContiguous
  substituteNames subst (SplitStrided stride) =
    SplitStrided $ substituteNames subst stride

instance Rename SplitOrdering where
  rename SplitContiguous =
    pure SplitContiguous
  rename (SplitStrided stride) =
    SplitStrided <$> rename stride

data HistOp lore =
  HistOp { histWidth :: SubExp
         , histRaceFactor :: SubExp
         , histDest :: [VName]
         , histNeutral :: [SubExp]
         , histShape :: Shape
           -- ^ In case this operator is semantically a vectorised
           -- operator (corresponding to a perfect map nest in the
           -- SOACS representation), these are the logical
           -- "dimensions".  This is used to generate more efficient
           -- code.
         , histOp :: Lambda lore
         }
  deriving (Eq, Ord, Show)

-- | The type of a histogram produced by a 'HistOp'.  This can be
-- different from the type of the 'HistDest's in case we are
-- dealing with a segmented histogram.
histType :: HistOp lore -> [Type]
histType op = map ((`arrayOfRow` histWidth op) .
                        (`arrayOfShape` histShape op)) $
                   lambdaReturnType $ histOp op

data SegRedOp lore =
  SegRedOp { segRedComm :: Commutativity
           , segRedLambda :: Lambda lore
           , segRedNeutral :: [SubExp]
           , segRedShape :: Shape
             -- ^ In case this operator is semantically a vectorised
             -- operator (corresponding to a perfect map nest in the
             -- SOACS representation), these are the logical
             -- "dimensions".  This is used to generate more efficient
             -- code.
           }
  deriving (Eq, Ord, Show)

-- | How many reduction results are produced by these 'SegRedOp's?
segRedResults :: [SegRedOp lore] -> Int
segRedResults = sum . map (length . segRedNeutral)
-- | The body of a 'Kernel'.
data KernelBody lore = KernelBody { kernelBodyLore :: BodyAttr lore
                                  , kernelBodyStms :: Stms lore
                                  , kernelBodyResult :: [KernelResult]
                                  }

deriving instance Annotations lore => Ord (KernelBody lore)
deriving instance Annotations lore => Show (KernelBody lore)
deriving instance Annotations lore => Eq (KernelBody lore)

-- | Metadata about whether there is a subtle point to this
-- 'KernelResult'.  This is used to protect things like tiling, which
-- might otherwise be removed by the simplifier because they're
-- semantically redundant.  This has no semantic effect and can be
-- ignored at code generation.
data ResultManifest
  = ResultNoSimplify
    -- ^ Don't simplify this one!
  | ResultMaySimplify
    -- ^ Go nuts.
  | ResultPrivate
    -- ^ The results produced are only used within the
    -- same physical thread later on, and can thus be
    -- kept in registers.
  deriving (Eq, Show, Ord)

data KernelResult = Returns ResultManifest SubExp
                    -- ^ Each "worker" in the kernel returns this.
                    -- Whether this is a result-per-thread or a
                    -- result-per-group depends on the 'SegLevel'.
                  | WriteReturns
                    [SubExp] -- Size of array.  Must match number of dims.
                    VName -- Which array
                    [([SubExp], SubExp)] -- Arbitrary number of index/value pairs.
                  | ConcatReturns
                    SplitOrdering -- Permuted?
                    SubExp -- The final size.
                    SubExp -- Per-thread/group (max) chunk size.
                    VName -- Chunk by this worker.
                  | TileReturns
                    [(SubExp, SubExp)] -- Total/tile for each dimension
                    VName -- Tile written by this worker.
                    -- The TileReturns must not expect more than one
                    -- result to be written per physical thread.
                  | RegTileReturns
                               -- For each dim of result:
                    [(SubExp,  -- size of this dim.
                      SubExp,  -- block tile size for this dim.
                      SubExp)] -- reg tile size for this dim.

                    VName      -- Tile returned by this worker/group.
                  deriving (Eq, Show, Ord)

kernelResultSubExp :: KernelResult -> SubExp
kernelResultSubExp (Returns _ se) = se
kernelResultSubExp (WriteReturns _ arr _) = Var arr
kernelResultSubExp (ConcatReturns _ _ _ v) = Var v
kernelResultSubExp (TileReturns _ v) = Var v
kernelResultSubExp (RegTileReturns _ v) = Var v

instance FreeIn KernelResult where
  freeIn' (Returns _ what) = freeIn' what
  freeIn' (WriteReturns rws arr res) = freeIn' rws <> freeIn' arr <> freeIn' res
  freeIn' (ConcatReturns o w per_thread_elems v) =
    freeIn' o <> freeIn' w <> freeIn' per_thread_elems <> freeIn' v
  freeIn' (TileReturns dims v) =
    freeIn' dims <> freeIn' v
  freeIn' (RegTileReturns dims_n_tiles v) =
    freeIn' dims_n_tiles <> freeIn' v

instance Attributes lore => FreeIn (KernelBody lore) where
  freeIn' (KernelBody attr stms res) =
    fvBind bound_in_stms $ freeIn' attr <> freeIn' stms <> freeIn' res
    where bound_in_stms = foldMap boundByStm stms

instance Attributes lore => Substitute (KernelBody lore) where
  substituteNames subst (KernelBody attr stms res) =
    KernelBody
    (substituteNames subst attr)
    (substituteNames subst stms)
    (substituteNames subst res)

instance Substitute KernelResult where
  substituteNames subst (Returns manifest se) =
    Returns manifest (substituteNames subst se)
  substituteNames subst (WriteReturns rws arr res) =
    WriteReturns
    (substituteNames subst rws) (substituteNames subst arr)
    (substituteNames subst res)
  substituteNames subst (ConcatReturns o w per_thread_elems v) =
    ConcatReturns
    (substituteNames subst o)
    (substituteNames subst w)
    (substituteNames subst per_thread_elems)
    (substituteNames subst v)
  substituteNames subst (TileReturns dims v) =
    TileReturns (substituteNames subst dims) (substituteNames subst v)
  substituteNames subst (RegTileReturns dims_n_tiles v) =
    RegTileReturns (substituteNames subst dims_n_tiles)
                   (substituteNames subst v)

instance Attributes lore => Rename (KernelBody lore) where
  rename (KernelBody attr stms res) = do
    attr' <- rename attr
    renamingStms stms $ \stms' ->
      KernelBody attr' stms' <$> rename res

instance Rename KernelResult where
  rename = substituteRename

aliasAnalyseKernelBody :: (Attributes lore,
                           CanBeAliased (Op lore)) =>
                          KernelBody lore
                       -> KernelBody (Aliases lore)
aliasAnalyseKernelBody (KernelBody attr stms res) =
  let Body attr' stms' _ = Alias.analyseBody mempty $ Body attr stms []
  in KernelBody attr' stms' res

removeKernelBodyAliases :: CanBeAliased (Op lore) =>
                           KernelBody (Aliases lore) -> KernelBody lore
removeKernelBodyAliases (KernelBody (_, attr) stms res) =
  KernelBody attr (fmap removeStmAliases stms) res

addKernelBodyRanges :: (Attributes lore, CanBeRanged (Op lore)) =>
                       KernelBody lore -> Range.RangeM (KernelBody (Ranges lore))
addKernelBodyRanges (KernelBody attr stms res) =
  Range.analyseStms stms $ \stms' -> do
  let attr' = (mkBodyRanges stms $ map kernelResultSubExp res, attr)
  return $ KernelBody attr' stms' res

removeKernelBodyRanges :: CanBeRanged (Op lore) =>
                          KernelBody (Ranges lore) -> KernelBody lore
removeKernelBodyRanges (KernelBody (_, attr) stms res) =
  KernelBody attr (fmap removeStmRanges stms) res

removeKernelBodyWisdom :: CanBeWise (Op lore) =>
                          KernelBody (Wise lore) -> KernelBody lore
removeKernelBodyWisdom (KernelBody attr stms res) =
  let Body attr' stms' _ = removeBodyWisdom $ Body attr stms []
  in KernelBody attr' stms' res

consumedInKernelBody :: Aliased lore =>
                        KernelBody lore -> Names
consumedInKernelBody (KernelBody attr stms res) =
  consumedInBody (Body attr stms []) <> mconcat (map consumedByReturn res)
  where consumedByReturn (WriteReturns _ a _) = oneName a
        consumedByReturn _                    = mempty

checkKernelBody :: TC.Checkable lore =>
                   [Type] -> KernelBody (Aliases lore) -> TC.TypeM lore ()
checkKernelBody ts (KernelBody (_, attr) stms kres) = do
  TC.checkBodyLore attr
  TC.checkStms stms $ do
    unless (length ts == length kres) $
      TC.bad $ TC.TypeError $ "Kernel return type is " ++ prettyTuple ts ++
      ", but body returns " ++ show (length kres) ++ " values."
    zipWithM_ checkKernelResult kres ts

  where checkKernelResult (Returns _ what) t =
          TC.require [t] what
        checkKernelResult (WriteReturns rws arr res) t = do
          mapM_ (TC.require [Prim int32]) rws
          arr_t <- lookupType arr
          forM_ res $ \(is, e) -> do
            mapM_ (TC.require [Prim int32]) is
            TC.require [t] e
            unless (arr_t == t `arrayOfShape` Shape rws) $
              TC.bad $ TC.TypeError $ "WriteReturns returning " ++
              pretty e ++ " of type " ++ pretty t ++ ", shape=" ++ pretty rws ++
              ", but destination array has type " ++ pretty arr_t
          TC.consume =<< TC.lookupAliases arr
        checkKernelResult (ConcatReturns o w per_thread_elems v) t = do
          case o of
            SplitContiguous     -> return ()
            SplitStrided stride -> TC.require [Prim int32] stride
          TC.require [Prim int32] w
          TC.require [Prim int32] per_thread_elems
          vt <- lookupType v
          unless (vt == t `arrayOfRow` arraySize 0 vt) $
            TC.bad $ TC.TypeError $ "Invalid type for ConcatReturns " ++ pretty v
        checkKernelResult (TileReturns dims v) t = do
          forM_ dims $ \(dim, tile) -> do
            TC.require [Prim int32] dim
            TC.require [Prim int32] tile
          vt <- lookupType v
          unless (vt == t `arrayOfShape` Shape (map snd dims)) $
            TC.bad $ TC.TypeError $ "Invalid type for TileReturns " ++ pretty v

        checkKernelResult (RegTileReturns dims_n_tiles arr) t = do
          -- assert that dimension and tile sizes have type int32
          forM_ dims      $ TC.require [Prim int32]
          forM_ blk_tiles $ TC.require [Prim int32]
          forM_ reg_tiles $ TC.require [Prim int32]

          -- assert that arr is of element type t and shape (rev outer_tiles ++ reg_tiles)
          arr_t <- lookupType arr
          unless (arr_t == expected)
            $ TC.bad $ TC.TypeError $ "Invalid type for TileReturns. Expected:\n  " ++
              pretty expected ++ ",\ngot:\n  " ++ pretty arr_t
          where
            (dims, blk_tiles, reg_tiles) = unzip3 dims_n_tiles
            expected = t `arrayOfShape` (Shape $ blk_tiles ++ reg_tiles) -- TODO: different solution?
            

kernelBodyMetrics :: OpMetrics (Op lore) => KernelBody lore -> MetricsM ()
kernelBodyMetrics = mapM_ bindingMetrics . kernelBodyStms

instance PrettyLore lore => Pretty (KernelBody lore) where
  ppr (KernelBody _ stms res) =
    PP.stack (map ppr (stmsToList stms)) </>
    text "return" <+> PP.braces (PP.commasep $ map ppr res)

instance Pretty KernelResult where
  ppr (Returns ResultNoSimplify what) =
    text "returns (manifest)" <+> ppr what
  ppr (Returns ResultPrivate what) =
    text "returns (private)" <+> ppr what
  ppr (Returns ResultMaySimplify what) =
    text "returns" <+> ppr what
  ppr (WriteReturns rws arr res) =
    ppr arr <+> text "with" <+> PP.apply (map ppRes res)
    where ppRes (is, e) =
            PP.brackets (PP.commasep $ zipWith f is rws) <+> text "<-" <+> ppr e
          f i rw = ppr i <+> text "<" <+> ppr rw
  ppr (ConcatReturns o w per_thread_elems v) =
    text "concat" <> suff <>
    parens (commasep [ppr w, ppr per_thread_elems]) <+> ppr v
    where suff = case o of SplitContiguous     -> mempty
                           SplitStrided stride -> text "Strided" <> parens (ppr stride)
  ppr (TileReturns dims v) =
    text "tile" <>
    parens (commasep $ map onDim dims) <+> ppr v
    where onDim (dim, tile) = ppr dim <+> text "/" <+> ppr tile

  ppr (RegTileReturns dims_n_tiles  v) =
    -- TODO: finish this!!! but for now, just pretty print like TileReturns.
    text "blkreg_tile" <>
    parens (commasep $ map onDim dims_n_tiles) <+> ppr v
    where onDim (dim, blk_tile, reg_tile) = ppr dim <+> text "/ (" <+>
            ppr blk_tile <+> text "*" <+> ppr reg_tile <+> text ")"

--- Segmented operations

-- | Do we need group-virtualisation when generating code for the
-- segmented operation?  In most cases, we do, but for some simple
-- kernels, we compute the full number of groups in advance, and then
-- virtualisation is an unnecessary (but generally very small)
-- overhead.  This only really matters for fairly trivial but very
-- wide @map@ kernels where each thread performs constant-time work on
-- scalars.
data SegVirt = SegVirt | SegNoVirt
             deriving (Eq, Ord, Show)
=======
>>>>>>> dd8dd4fd

-- | At which level the *body* of a 'SegOp' executes.
data SegLevel = SegThread { segNumGroups :: Count NumGroups SubExp
                          , segGroupSize :: Count GroupSize SubExp
                          , segVirt :: SegVirt }
              | SegGroup { segNumGroups :: Count NumGroups SubExp
                         , segGroupSize :: Count GroupSize SubExp
                         , segVirt :: SegVirt }
              deriving (Eq, Ord, Show)

<<<<<<< HEAD
-- | Index space of a 'SegOp'.
data SegSpace = SegSpace { segFlat :: VName
                         -- ^ Flat physical index corresponding to the
                         -- dimensions (at code generation used for a
                         -- thread ID or similar).
                         , unSegSpace :: [(VName, SubExp)]
                         }
              deriving (Eq, Ord, Show)


segSpaceDims :: SegSpace -> [SubExp]
segSpaceDims (SegSpace _ space) = map snd space

scopeOfSegSpace :: SegSpace -> Scope lore
scopeOfSegSpace (SegSpace phys space) =
  M.fromList $ zip (phys : map fst space) $ repeat $ IndexInfo Int32

checkSegSpace :: TC.Checkable lore => SegSpace -> TC.TypeM lore ()
checkSegSpace (SegSpace _ dims) =
  mapM_ (TC.require [Prim int32] . snd) dims

data SegOp lore = SegMap SegLevel SegSpace [Type] (KernelBody lore)
                | SegRed SegLevel SegSpace [SegRedOp lore] [Type] (KernelBody lore)
                  -- ^ The KernelSpace must always have at least two dimensions,
                  -- implying that the result of a SegRed is always an array.
                | SegScan SegLevel SegSpace (Lambda lore) [SubExp] [Type] (KernelBody lore)
                | SegHist SegLevel SegSpace [HistOp lore] [Type] (KernelBody lore)
                deriving (Eq, Ord, Show)

segLevel :: SegOp lore -> SegLevel
segLevel (SegMap lvl _ _ _) = lvl
segLevel (SegRed lvl _ _ _ _) = lvl
segLevel (SegScan lvl _ _ _ _ _) = lvl
segLevel (SegHist lvl _ _ _ _) = lvl

segSpace :: SegOp lore -> SegSpace
segSpace (SegMap _ lvl _ _) = lvl
segSpace (SegRed _ lvl _ _ _) = lvl
segSpace (SegScan _ lvl _ _ _ _) = lvl
segSpace (SegHist _ lvl _ _ _) = lvl

segResultShape :: SegSpace -> Type -> KernelResult -> Type
segResultShape _ t (WriteReturns rws _ _) =
  t `arrayOfShape` Shape rws
segResultShape space t (Returns _ _) =
  foldr (flip arrayOfRow) t $ segSpaceDims space
segResultShape _ t (ConcatReturns _ w _ _) =
  t `arrayOfRow` w
segResultShape _ t (TileReturns dims _) =
  t `arrayOfShape` Shape (map fst dims)
segResultShape _ t (RegTileReturns dims_n_tiles _) =
  t `arrayOfShape` Shape (map (\(dim, _, _) -> dim) dims_n_tiles)

segOpType :: SegOp lore -> [Type]
segOpType (SegMap _ space ts kbody) =
  zipWith (segResultShape space) ts $ kernelBodyResult kbody
segOpType (SegRed _ space reds ts kbody) =
  red_ts ++
  zipWith (segResultShape space) map_ts
  (drop (length red_ts) $ kernelBodyResult kbody)
  where map_ts = drop (length red_ts) ts
        segment_dims = init $ segSpaceDims space
        red_ts = do
          op <- reds
          let shape = Shape segment_dims <> segRedShape op
          map (`arrayOfShape` shape) (lambdaReturnType $ segRedLambda op)
segOpType (SegScan _ space _ nes ts kbody) =
  map (`arrayOfShape` Shape dims) scan_ts ++
  zipWith (segResultShape space) map_ts
  (drop (length scan_ts) $ kernelBodyResult kbody)
  where dims = segSpaceDims space
        (scan_ts, map_ts) = splitAt (length nes) ts
segOpType (SegHist _ space ops _ _) = do
  op <- ops
  let shape = Shape (segment_dims <> [histWidth op]) <> histShape op
  map (`arrayOfShape` shape) (lambdaReturnType $ histOp op)
  where dims = segSpaceDims space
        segment_dims = init dims

instance TypedOp (SegOp lore) where
  opType = pure . staticShapes . segOpType

instance (Attributes lore, Aliased lore) => AliasedOp (SegOp lore) where
  opAliases = map (const mempty) . segOpType

  consumedInOp (SegMap _ _ _ kbody) =
    consumedInKernelBody kbody
  consumedInOp (SegRed _ _ _ _ kbody) =
    consumedInKernelBody kbody
  consumedInOp (SegScan _ _ _ _ _ kbody) =
    consumedInKernelBody kbody
  consumedInOp (SegHist _ _ ops _ kbody) =
    namesFromList (concatMap histDest ops) <> consumedInKernelBody kbody

checkSegLevel :: Maybe SegLevel -> SegLevel -> TC.TypeM lore ()
checkSegLevel Nothing _ =
  return ()
checkSegLevel (Just SegThread{}) _ =
  TC.bad $ TC.TypeError "SegOps cannot occur when already at thread level."
checkSegLevel (Just x) y
  | x == y = TC.bad $ TC.TypeError $ "Already at at level " ++ pretty x
  | segNumGroups x /= segNumGroups y || segGroupSize x /= segGroupSize y =
      TC.bad $ TC.TypeError "Physical layout for SegLevel does not match parent SegLevel."
  | otherwise =
      return ()

checkSegBasics :: TC.Checkable lore =>
                  Maybe SegLevel -> SegLevel -> SegSpace -> [Type] -> TC.TypeM lore ()
checkSegBasics cur_lvl lvl space ts = do
  checkSegLevel cur_lvl lvl
  checkSegSpace space
  mapM_ TC.checkType ts

typeCheckSegOp :: TC.Checkable lore =>
                  Maybe SegLevel -> SegOp (Aliases lore) -> TC.TypeM lore ()
typeCheckSegOp cur_lvl (SegMap lvl space ts kbody) =
  checkScanRed cur_lvl lvl space [] ts kbody

typeCheckSegOp cur_lvl (SegRed lvl space reds ts body) =
  checkScanRed cur_lvl lvl space reds' ts body
  where reds' = zip3
                (map segRedLambda reds)
                (map segRedNeutral reds)
                (map segRedShape reds)

typeCheckSegOp cur_lvl (SegScan lvl space scan_op nes ts body) =
  checkScanRed cur_lvl lvl space [(scan_op, nes, mempty)] ts body

typeCheckSegOp cur_lvl (SegHist lvl space ops ts kbody) = do
  checkSegBasics cur_lvl lvl space ts

  TC.binding (scopeOfSegSpace space) $ do
    nes_ts <- forM ops $ \(HistOp dest_w rf dests nes shape op) -> do
      TC.require [Prim int32] dest_w
      TC.require [Prim int32] rf
      nes' <- mapM TC.checkArg nes
      mapM_ (TC.require [Prim int32]) $ shapeDims shape

      -- Operator type must match the type of neutral elements.
      let stripVecDims = stripArray $ shapeRank shape
      TC.checkLambda op $ map (TC.noArgAliases . first stripVecDims) $ nes' ++ nes'
      let nes_t = map TC.argType nes'
      unless (nes_t == lambdaReturnType op) $
        TC.bad $ TC.TypeError $ "SegHist operator has return type " ++
        prettyTuple (lambdaReturnType op) ++ " but neutral element has type " ++
        prettyTuple nes_t

      -- Arrays must have proper type.
      let dest_shape = Shape (segment_dims <> [dest_w]) <> shape
      forM_ (zip nes_t dests) $ \(t, dest) -> do
        TC.requireI [t `arrayOfShape` dest_shape] dest
        TC.consume =<< TC.lookupAliases dest

      return $ map (`arrayOfShape` shape) nes_t

    checkKernelBody ts kbody

    -- Return type of bucket function must be an index for each
    -- operation followed by the values to write.
    let bucket_ret_t = replicate (length ops) (Prim int32) ++ concat nes_ts
    unless (bucket_ret_t == ts) $
      TC.bad $ TC.TypeError $ "SegHist body has return type " ++
      prettyTuple ts ++ " but should have type " ++
      prettyTuple bucket_ret_t

  where segment_dims = init $ segSpaceDims space

checkScanRed :: TC.Checkable lore =>
                Maybe SegLevel -> SegLevel
             -> SegSpace
             -> [(Lambda (Aliases lore), [SubExp], Shape)]
             -> [Type]
             -> KernelBody (Aliases lore)
             -> TC.TypeM lore ()
checkScanRed cur_lvl lvl space ops ts kbody = do
  checkSegBasics cur_lvl lvl space ts

  TC.binding (scopeOfSegSpace space) $ do
    ne_ts <- forM ops $ \(lam, nes, shape) -> do
      mapM_ (TC.require [Prim int32]) $ shapeDims shape
      nes' <- mapM TC.checkArg nes

      -- Operator type must match the type of neutral elements.
      let stripVecDims = stripArray $ shapeRank shape
      TC.checkLambda lam $ map (TC.noArgAliases . first stripVecDims) $ nes' ++ nes'
      let nes_t = map TC.argType nes'

      unless (lambdaReturnType lam == nes_t) $
        TC.bad $ TC.TypeError "wrong type for operator or neutral elements."

      return $ map (`arrayOfShape` shape) nes_t

    let expecting = concat ne_ts
        got = take (length expecting) ts
    unless (expecting == got) $
      TC.bad $ TC.TypeError $
      "Wrong return for body (does not match neutral elements; expected " ++
      pretty expecting ++ "; found " ++
      pretty got ++ ")"

    checkKernelBody ts kbody

-- | Like 'Mapper', but just for 'SegOp's.
data SegOpMapper flore tlore m = SegOpMapper {
    mapOnSegOpSubExp :: SubExp -> m SubExp
  , mapOnSegOpLambda :: Lambda flore -> m (Lambda tlore)
  , mapOnSegOpBody :: KernelBody flore -> m (KernelBody tlore)
  , mapOnSegOpVName :: VName -> m VName
  }

-- | A mapper that simply returns the 'SegOp' verbatim.
identitySegOpMapper :: Monad m => SegOpMapper lore lore m
identitySegOpMapper = SegOpMapper { mapOnSegOpSubExp = return
                                  , mapOnSegOpLambda = return
                                  , mapOnSegOpBody = return
                                  , mapOnSegOpVName = return
                                  }

mapOnSegSpace :: Monad f =>
                 SegOpMapper flore tlore f -> SegSpace -> f SegSpace
mapOnSegSpace tv (SegSpace phys dims) =
  SegSpace phys <$> traverse (traverse $ mapOnSegOpSubExp tv) dims

mapSegOpM :: (Applicative m, Monad m) =>
              SegOpMapper flore tlore m -> SegOp flore -> m (SegOp tlore)
mapSegOpM tv (SegMap lvl space ts body) =
  SegMap
  <$> mapOnSegLevel tv lvl
  <*> mapOnSegSpace tv space
  <*> mapM (mapOnSegOpType tv) ts
  <*> mapOnSegOpBody tv body
mapSegOpM tv (SegRed lvl space reds ts lam) =
  SegRed
  <$> mapOnSegLevel tv lvl
  <*> mapOnSegSpace tv space
  <*> mapM onSegOp reds
  <*> mapM (mapOnType $ mapOnSegOpSubExp tv) ts
  <*> mapOnSegOpBody tv lam
  where onSegOp (SegRedOp comm red_op nes shape) =
          SegRedOp comm
          <$> mapOnSegOpLambda tv red_op
          <*> mapM (mapOnSegOpSubExp tv) nes
          <*> (Shape <$> mapM (mapOnSegOpSubExp tv) (shapeDims shape))
mapSegOpM tv (SegScan lvl space scan_op nes ts body) =
  SegScan
  <$> mapOnSegLevel tv lvl
  <*> mapOnSegSpace tv space
  <*> mapOnSegOpLambda tv scan_op
  <*> mapM (mapOnSegOpSubExp tv) nes
  <*> mapM (mapOnType $ mapOnSegOpSubExp tv) ts
  <*> mapOnSegOpBody tv body
mapSegOpM tv (SegHist lvl space ops ts body) =
  SegHist
  <$> mapOnSegLevel tv lvl
  <*> mapOnSegSpace tv space
  <*> mapM onHistOp ops
  <*> mapM (mapOnType $ mapOnSegOpSubExp tv) ts
  <*> mapOnSegOpBody tv body
  where onHistOp (HistOp w rf arrs nes shape op) =
          HistOp <$> mapOnSegOpSubExp tv w
          <*> mapOnSegOpSubExp tv rf
          <*> mapM (mapOnSegOpVName tv) arrs
          <*> mapM (mapOnSegOpSubExp tv) nes
          <*> (Shape <$> mapM (mapOnSegOpSubExp tv) (shapeDims shape))
          <*> mapOnSegOpLambda tv op

mapOnSegLevel :: Monad m =>
                 SegOpMapper flore tlore m -> SegLevel -> m SegLevel
mapOnSegLevel tv (SegThread num_groups group_size virt) =
  SegThread
  <$> traverse (mapOnSegOpSubExp tv) num_groups
  <*> traverse (mapOnSegOpSubExp tv) group_size
  <*> pure virt
mapOnSegLevel tv (SegGroup num_groups group_size virt) =
  SegGroup
  <$> traverse (mapOnSegOpSubExp tv) num_groups
  <*> traverse (mapOnSegOpSubExp tv) group_size
  <*> pure virt

mapOnSegOpType :: Monad m =>
                  SegOpMapper flore tlore m -> Type -> m Type
mapOnSegOpType _tv (Prim pt) = pure $ Prim pt
mapOnSegOpType tv (Array pt shape u) = Array pt <$> f shape <*> pure u
  where f (Shape dims) = Shape <$> mapM (mapOnSegOpSubExp tv) dims
mapOnSegOpType _tv (Mem s) = pure $ Mem s

instance Attributes lore => Substitute (SegOp lore) where
  substituteNames subst = runIdentity . mapSegOpM substitute
    where substitute =
            SegOpMapper { mapOnSegOpSubExp = return . substituteNames subst
                        , mapOnSegOpLambda = return . substituteNames subst
                        , mapOnSegOpBody = return . substituteNames subst
                        , mapOnSegOpVName = return . substituteNames subst
                        }

instance Attributes lore => Rename (SegOp lore) where
  rename = mapSegOpM renamer
    where renamer = SegOpMapper rename rename rename rename

instance (Attributes lore, FreeIn (LParamAttr lore)) =>
         FreeIn (SegOp lore) where
  freeIn' e = flip execState mempty $ mapSegOpM free e
    where walk f x = modify (<>f x) >> return x
          free = SegOpMapper { mapOnSegOpSubExp = walk freeIn'
                             , mapOnSegOpLambda = walk freeIn'
                             , mapOnSegOpBody = walk freeIn'
                             , mapOnSegOpVName = walk freeIn'
                             }

instance OpMetrics (Op lore) => OpMetrics (SegOp lore) where
  opMetrics (SegMap _ _ _ body) =
    inside "SegMap" $ kernelBodyMetrics body
  opMetrics (SegRed _ _ reds _ body) =
    inside "SegRed" $ do mapM_ (lambdaMetrics . segRedLambda) reds
                         kernelBodyMetrics body
  opMetrics (SegScan _ _ scan_op _ _ body) =
    inside "SegScan" $ lambdaMetrics scan_op >> kernelBodyMetrics body
  opMetrics (SegHist _ _ ops _ body) =
    inside "SegHist" $ do mapM_ (lambdaMetrics . histOp) ops
                          kernelBodyMetrics body

instance Pretty SegSpace where
  ppr (SegSpace phys dims) = parens (commasep $ do (i,d) <- dims
                                                   return $ ppr i <+> "<" <+> ppr d) <+>
                             parens (text "~" <> ppr phys)

=======
>>>>>>> dd8dd4fd
instance PP.Pretty SegLevel where
  ppr lvl =
    lvl' </>
    PP.parens (text "#groups=" <> ppr (segNumGroups lvl) <> PP.semi <+>
               text "groupsize=" <> ppr (segGroupSize lvl) <>
               case segVirt lvl of
                 SegNoVirt -> mempty
                 SegVirt -> PP.semi <+> text "virtualise")

    where lvl' = case lvl of SegThread{} -> "_thread"
                             SegGroup{} -> "_group"

instance Engine.Simplifiable SegLevel where
  simplify (SegThread num_groups group_size virt) =
    SegThread <$> traverse Engine.simplify num_groups <*>
    traverse Engine.simplify group_size <*> pure virt
  simplify (SegGroup num_groups group_size virt) =
    SegGroup <$> traverse Engine.simplify num_groups <*>
    traverse Engine.simplify group_size <*> pure virt

instance Substitute SegLevel where
  substituteNames substs (SegThread num_groups group_size virt) =
    SegThread
    (substituteNames substs num_groups) (substituteNames substs group_size) virt
  substituteNames substs (SegGroup num_groups group_size virt) =
    SegGroup
    (substituteNames substs num_groups) (substituteNames substs group_size) virt

instance Rename SegLevel where
  rename = substituteRename

instance FreeIn SegLevel where
  freeIn' (SegThread num_groups group_size _) =
    freeIn' num_groups <> freeIn' group_size
  freeIn' (SegGroup num_groups group_size _) =
    freeIn' num_groups <> freeIn' group_size

-- | A simple size-level query or computation.
data SizeOp
  = SplitSpace SplitOrdering SubExp SubExp SubExp
    -- ^ @SplitSpace o w i elems_per_thread@.
    --
    -- Computes how to divide array elements to
    -- threads in a kernel.  Returns the number of
    -- elements in the chunk that the current thread
    -- should take.
    --
    -- @w@ is the length of the outer dimension in
    -- the array. @i@ is the current thread
    -- index. Each thread takes at most
    -- @elems_per_thread@ elements.
    --
    -- If the order @o@ is 'SplitContiguous', thread with index @i@
    -- should receive elements
    -- @i*elems_per_tread, i*elems_per_thread + 1,
    -- ..., i*elems_per_thread + (elems_per_thread-1)@.
    --
    -- If the order @o@ is @'SplitStrided' stride@,
    -- the thread will receive elements @i,
    -- i+stride, i+2*stride, ...,
    -- i+(elems_per_thread-1)*stride@.
  | GetSize Name SizeClass
    -- ^ Produce some runtime-configurable size.
  | GetSizeMax SizeClass
    -- ^ The maximum size of some class.
  | CmpSizeLe Name SizeClass SubExp
    -- ^ Compare size (likely a threshold) with some integer value.
  | CalcNumGroups SubExp Name SubExp
    -- ^ @CalcNumGroups w max_num_groups group_size@ calculates the
    -- number of GPU workgroups to use for an input of the given size.
    -- The @Name@ is a size name.  Note that @w@ is an i64 to avoid
    -- overflow issues.
  deriving (Eq, Ord, Show)

instance Substitute SizeOp where
  substituteNames subst (SplitSpace o w i elems_per_thread) =
    SplitSpace
    (substituteNames subst o)
    (substituteNames subst w)
    (substituteNames subst i)
    (substituteNames subst elems_per_thread)
  substituteNames substs (CmpSizeLe name sclass x) =
    CmpSizeLe name sclass (substituteNames substs x)
  substituteNames substs (CalcNumGroups w max_num_groups group_size) =
    CalcNumGroups
    (substituteNames substs w)
    max_num_groups
    (substituteNames substs group_size)
  substituteNames _ op = op

instance Rename SizeOp where
  rename (SplitSpace o w i elems_per_thread) =
    SplitSpace
    <$> rename o
    <*> rename w
    <*> rename i
    <*> rename elems_per_thread
  rename (CmpSizeLe name sclass x) =
    CmpSizeLe name sclass <$> rename x
  rename (CalcNumGroups w max_num_groups group_size) =
    CalcNumGroups <$> rename w <*> pure max_num_groups <*> rename group_size
  rename x = pure x

instance IsOp SizeOp where
  safeOp _ = True
  cheapOp _ = True

instance TypedOp SizeOp where
  opType SplitSpace{} = pure [Prim int32]
  opType (GetSize _ _) = pure [Prim int32]
  opType (GetSizeMax _) = pure [Prim int32]
  opType CmpSizeLe{} = pure [Prim Bool]
  opType CalcNumGroups{} = pure [Prim int32]

instance AliasedOp SizeOp where
  opAliases _ = [mempty]
  consumedInOp _ = mempty

instance RangedOp SizeOp where
  opRanges (SplitSpace _ _ _ elems_per_thread) =
    [(Just (ScalarBound 0),
      Just (ScalarBound (SE.subExpToScalExp elems_per_thread int32)))]
  opRanges _ = [unknownRange]

instance FreeIn SizeOp where
  freeIn' (SplitSpace o w i elems_per_thread) =
    freeIn' o <> freeIn' [w, i, elems_per_thread]
  freeIn' (CmpSizeLe _ _ x) = freeIn' x
  freeIn' (CalcNumGroups w _ group_size) = freeIn' w <> freeIn' group_size
  freeIn' _ = mempty

instance PP.Pretty SizeOp where
  ppr (SplitSpace o w i elems_per_thread) =
    text "splitSpace" <> suff <>
    parens (commasep [ppr w, ppr i, ppr elems_per_thread])
    where suff = case o of SplitContiguous     -> mempty
                           SplitStrided stride -> text "Strided" <> parens (ppr stride)

  ppr (GetSize name size_class) =
    text "get_size" <> parens (commasep [ppr name, ppr size_class])

  ppr (GetSizeMax size_class) =
    text "get_size_max" <> parens (commasep [ppr size_class])

  ppr (CmpSizeLe name size_class x) =
    text "get_size" <> parens (commasep [ppr name, ppr size_class]) <+>
    text "<=" <+> ppr x

  ppr (CalcNumGroups w max_num_groups group_size) =
    text "calc_num_groups" <> parens (commasep [ppr w, ppr max_num_groups, ppr group_size])

instance OpMetrics SizeOp where
  opMetrics SplitSpace{} = seen "SplitSpace"
  opMetrics GetSize{} = seen "GetSize"
  opMetrics GetSizeMax{} = seen "GetSizeMax"
  opMetrics CmpSizeLe{} = seen "CmpSizeLe"
  opMetrics CalcNumGroups{} = seen "CalcNumGroups"

typeCheckSizeOp :: TC.Checkable lore => SizeOp -> TC.TypeM lore ()
typeCheckSizeOp (SplitSpace o w i elems_per_thread) = do
  case o of
    SplitContiguous     -> return ()
    SplitStrided stride -> TC.require [Prim int32] stride
  mapM_ (TC.require [Prim int32]) [w, i, elems_per_thread]
typeCheckSizeOp GetSize{} = return ()
typeCheckSizeOp GetSizeMax{} = return ()
typeCheckSizeOp (CmpSizeLe _ _ x) = TC.require [Prim int32] x
typeCheckSizeOp (CalcNumGroups w _ group_size) = do TC.require [Prim int64] w
                                                    TC.require [Prim int32] group_size

-- | A host-level operation; parameterised by what else it can do.
data HostOp lore op
  = SegOp (SegOp SegLevel lore)
    -- ^ A segmented operation.
  | SizeOp SizeOp
  | OtherOp op
  deriving (Eq, Ord, Show)

instance (Attributes lore, Substitute op) => Substitute (HostOp lore op) where
  substituteNames substs (SegOp op) =
    SegOp $ substituteNames substs op
  substituteNames substs (OtherOp op) =
    OtherOp $ substituteNames substs op
  substituteNames substs (SizeOp op) =
    SizeOp $ substituteNames substs op

instance (Attributes lore, Rename op) => Rename (HostOp lore op) where
  rename (SegOp op) = SegOp <$> rename op
  rename (OtherOp op) = OtherOp <$> rename op
  rename (SizeOp op) = SizeOp <$> rename op

instance (Attributes lore, IsOp op) => IsOp (HostOp lore op) where
  safeOp (SegOp op) = safeOp op
  safeOp (OtherOp op) = safeOp op
  safeOp (SizeOp op) = safeOp op

  cheapOp (SegOp op) = cheapOp op
  cheapOp (OtherOp op) = cheapOp op
  cheapOp (SizeOp op) = cheapOp op

instance TypedOp op => TypedOp (HostOp lore op) where
  opType (SegOp op) = opType op
  opType (OtherOp op) = opType op
  opType (SizeOp op) = opType op

instance (Aliased lore, AliasedOp op, Attributes lore) => AliasedOp (HostOp lore op) where
  opAliases (SegOp op) = opAliases op
  opAliases (OtherOp op) = opAliases op
  opAliases (SizeOp op) = opAliases op

  consumedInOp (SegOp op) = consumedInOp op
  consumedInOp (OtherOp op) = consumedInOp op
  consumedInOp (SizeOp op) = consumedInOp op

instance (Attributes lore, RangedOp op) => RangedOp (HostOp lore op) where
  opRanges (SegOp op) = opRanges op
  opRanges (OtherOp op) = opRanges op
  opRanges (SizeOp op) = opRanges op

instance (Attributes lore, FreeIn op) => FreeIn (HostOp lore op) where
  freeIn' (SegOp op) = freeIn' op
  freeIn' (OtherOp op) = freeIn' op
  freeIn' (SizeOp op) = freeIn' op

instance (CanBeAliased (Op lore), CanBeAliased op, Attributes lore) => CanBeAliased (HostOp lore op) where
  type OpWithAliases (HostOp lore op) = HostOp (Aliases lore) (OpWithAliases op)

  addOpAliases (SegOp op) = SegOp $ addOpAliases op
  addOpAliases (OtherOp op) = OtherOp $ addOpAliases op
  addOpAliases (SizeOp op) = SizeOp op

  removeOpAliases (SegOp op) = SegOp $ removeOpAliases op
  removeOpAliases (OtherOp op) = OtherOp $ removeOpAliases op
  removeOpAliases (SizeOp op) = SizeOp op

instance (CanBeRanged (Op lore), CanBeRanged op, Attributes lore) => CanBeRanged (HostOp lore op) where
  type OpWithRanges (HostOp lore op) = HostOp (Ranges lore) (OpWithRanges op)

  addOpRanges (SegOp op) = SegOp $ addOpRanges op
  addOpRanges (OtherOp op) = OtherOp $ addOpRanges op
  addOpRanges (SizeOp op) = SizeOp op

  removeOpRanges (SegOp op) = SegOp $ removeOpRanges op
  removeOpRanges (OtherOp op) = OtherOp $ removeOpRanges op
  removeOpRanges (SizeOp op) = SizeOp op

instance (CanBeWise (Op lore), CanBeWise op, Attributes lore) => CanBeWise (HostOp lore op) where
  type OpWithWisdom (HostOp lore op) = HostOp (Wise lore) (OpWithWisdom op)

  removeOpWisdom (SegOp op) = SegOp $ removeOpWisdom op
  removeOpWisdom (OtherOp op) = OtherOp $ removeOpWisdom op
  removeOpWisdom (SizeOp op) = SizeOp op

instance (Attributes lore, ST.IndexOp op) => ST.IndexOp (HostOp lore op) where
  indexOp vtable k (SegOp op) is = ST.indexOp vtable k op is
  indexOp vtable k (OtherOp op) is = ST.indexOp vtable k op is
  indexOp _ _ _ _ = Nothing

instance (PrettyLore lore, PP.Pretty op) => PP.Pretty (HostOp lore op) where
  ppr (SegOp op) = ppr op
  ppr (OtherOp op) = ppr op
  ppr (SizeOp op) = ppr op

instance (OpMetrics (Op lore), OpMetrics op) => OpMetrics (HostOp lore op) where
  opMetrics (SegOp op) = opMetrics op
  opMetrics (OtherOp op) = opMetrics op
  opMetrics (SizeOp op) = opMetrics op

checkSegLevel :: Maybe SegLevel -> SegLevel -> TC.TypeM lore ()
checkSegLevel Nothing _ =
  return ()
checkSegLevel (Just SegThread{}) _ =
  TC.bad $ TC.TypeError "SegOps cannot occur when already at thread level."
checkSegLevel (Just x) y
  | x == y = TC.bad $ TC.TypeError $ "Already at at level " ++ pretty x
  | segNumGroups x /= segNumGroups y || segGroupSize x /= segGroupSize y =
      TC.bad $ TC.TypeError "Physical layout for SegLevel does not match parent SegLevel."
  | otherwise =
      return ()

typeCheckHostOp :: TC.Checkable lore =>
                   (SegLevel -> OpWithAliases (Op lore) -> TC.TypeM lore ())
                -> Maybe SegLevel
                -> (op -> TC.TypeM lore ())
                -> HostOp (Aliases lore) op
                -> TC.TypeM lore ()
typeCheckHostOp checker lvl _ (SegOp op) =
  TC.checkOpWith (checker $ segLevel op) $
  typeCheckSegOp (checkSegLevel lvl) op
typeCheckHostOp _ _ f (OtherOp op) = f op
typeCheckHostOp _ _ _ (SizeOp op) = typeCheckSizeOp op<|MERGE_RESOLUTION|>--- conflicted
+++ resolved
@@ -43,324 +43,6 @@
 import Futhark.Representation.Kernels.Sizes
 import qualified Futhark.TypeCheck as TC
 import Futhark.Analysis.Metrics
-<<<<<<< HEAD
-import qualified Futhark.Analysis.Range as Range
-import Futhark.Util (maybeNth)
-
--- | How an array is split into chunks.
-data SplitOrdering = SplitContiguous
-                   | SplitStrided SubExp
-                   deriving (Eq, Ord, Show)
-
-instance FreeIn SplitOrdering where
-  freeIn' SplitContiguous = mempty
-  freeIn' (SplitStrided stride) = freeIn' stride
-
-instance Substitute SplitOrdering where
-  substituteNames _ SplitContiguous =
-    SplitContiguous
-  substituteNames subst (SplitStrided stride) =
-    SplitStrided $ substituteNames subst stride
-
-instance Rename SplitOrdering where
-  rename SplitContiguous =
-    pure SplitContiguous
-  rename (SplitStrided stride) =
-    SplitStrided <$> rename stride
-
-data HistOp lore =
-  HistOp { histWidth :: SubExp
-         , histRaceFactor :: SubExp
-         , histDest :: [VName]
-         , histNeutral :: [SubExp]
-         , histShape :: Shape
-           -- ^ In case this operator is semantically a vectorised
-           -- operator (corresponding to a perfect map nest in the
-           -- SOACS representation), these are the logical
-           -- "dimensions".  This is used to generate more efficient
-           -- code.
-         , histOp :: Lambda lore
-         }
-  deriving (Eq, Ord, Show)
-
--- | The type of a histogram produced by a 'HistOp'.  This can be
--- different from the type of the 'HistDest's in case we are
--- dealing with a segmented histogram.
-histType :: HistOp lore -> [Type]
-histType op = map ((`arrayOfRow` histWidth op) .
-                        (`arrayOfShape` histShape op)) $
-                   lambdaReturnType $ histOp op
-
-data SegRedOp lore =
-  SegRedOp { segRedComm :: Commutativity
-           , segRedLambda :: Lambda lore
-           , segRedNeutral :: [SubExp]
-           , segRedShape :: Shape
-             -- ^ In case this operator is semantically a vectorised
-             -- operator (corresponding to a perfect map nest in the
-             -- SOACS representation), these are the logical
-             -- "dimensions".  This is used to generate more efficient
-             -- code.
-           }
-  deriving (Eq, Ord, Show)
-
--- | How many reduction results are produced by these 'SegRedOp's?
-segRedResults :: [SegRedOp lore] -> Int
-segRedResults = sum . map (length . segRedNeutral)
--- | The body of a 'Kernel'.
-data KernelBody lore = KernelBody { kernelBodyLore :: BodyAttr lore
-                                  , kernelBodyStms :: Stms lore
-                                  , kernelBodyResult :: [KernelResult]
-                                  }
-
-deriving instance Annotations lore => Ord (KernelBody lore)
-deriving instance Annotations lore => Show (KernelBody lore)
-deriving instance Annotations lore => Eq (KernelBody lore)
-
--- | Metadata about whether there is a subtle point to this
--- 'KernelResult'.  This is used to protect things like tiling, which
--- might otherwise be removed by the simplifier because they're
--- semantically redundant.  This has no semantic effect and can be
--- ignored at code generation.
-data ResultManifest
-  = ResultNoSimplify
-    -- ^ Don't simplify this one!
-  | ResultMaySimplify
-    -- ^ Go nuts.
-  | ResultPrivate
-    -- ^ The results produced are only used within the
-    -- same physical thread later on, and can thus be
-    -- kept in registers.
-  deriving (Eq, Show, Ord)
-
-data KernelResult = Returns ResultManifest SubExp
-                    -- ^ Each "worker" in the kernel returns this.
-                    -- Whether this is a result-per-thread or a
-                    -- result-per-group depends on the 'SegLevel'.
-                  | WriteReturns
-                    [SubExp] -- Size of array.  Must match number of dims.
-                    VName -- Which array
-                    [([SubExp], SubExp)] -- Arbitrary number of index/value pairs.
-                  | ConcatReturns
-                    SplitOrdering -- Permuted?
-                    SubExp -- The final size.
-                    SubExp -- Per-thread/group (max) chunk size.
-                    VName -- Chunk by this worker.
-                  | TileReturns
-                    [(SubExp, SubExp)] -- Total/tile for each dimension
-                    VName -- Tile written by this worker.
-                    -- The TileReturns must not expect more than one
-                    -- result to be written per physical thread.
-                  | RegTileReturns
-                               -- For each dim of result:
-                    [(SubExp,  -- size of this dim.
-                      SubExp,  -- block tile size for this dim.
-                      SubExp)] -- reg tile size for this dim.
-
-                    VName      -- Tile returned by this worker/group.
-                  deriving (Eq, Show, Ord)
-
-kernelResultSubExp :: KernelResult -> SubExp
-kernelResultSubExp (Returns _ se) = se
-kernelResultSubExp (WriteReturns _ arr _) = Var arr
-kernelResultSubExp (ConcatReturns _ _ _ v) = Var v
-kernelResultSubExp (TileReturns _ v) = Var v
-kernelResultSubExp (RegTileReturns _ v) = Var v
-
-instance FreeIn KernelResult where
-  freeIn' (Returns _ what) = freeIn' what
-  freeIn' (WriteReturns rws arr res) = freeIn' rws <> freeIn' arr <> freeIn' res
-  freeIn' (ConcatReturns o w per_thread_elems v) =
-    freeIn' o <> freeIn' w <> freeIn' per_thread_elems <> freeIn' v
-  freeIn' (TileReturns dims v) =
-    freeIn' dims <> freeIn' v
-  freeIn' (RegTileReturns dims_n_tiles v) =
-    freeIn' dims_n_tiles <> freeIn' v
-
-instance Attributes lore => FreeIn (KernelBody lore) where
-  freeIn' (KernelBody attr stms res) =
-    fvBind bound_in_stms $ freeIn' attr <> freeIn' stms <> freeIn' res
-    where bound_in_stms = foldMap boundByStm stms
-
-instance Attributes lore => Substitute (KernelBody lore) where
-  substituteNames subst (KernelBody attr stms res) =
-    KernelBody
-    (substituteNames subst attr)
-    (substituteNames subst stms)
-    (substituteNames subst res)
-
-instance Substitute KernelResult where
-  substituteNames subst (Returns manifest se) =
-    Returns manifest (substituteNames subst se)
-  substituteNames subst (WriteReturns rws arr res) =
-    WriteReturns
-    (substituteNames subst rws) (substituteNames subst arr)
-    (substituteNames subst res)
-  substituteNames subst (ConcatReturns o w per_thread_elems v) =
-    ConcatReturns
-    (substituteNames subst o)
-    (substituteNames subst w)
-    (substituteNames subst per_thread_elems)
-    (substituteNames subst v)
-  substituteNames subst (TileReturns dims v) =
-    TileReturns (substituteNames subst dims) (substituteNames subst v)
-  substituteNames subst (RegTileReturns dims_n_tiles v) =
-    RegTileReturns (substituteNames subst dims_n_tiles)
-                   (substituteNames subst v)
-
-instance Attributes lore => Rename (KernelBody lore) where
-  rename (KernelBody attr stms res) = do
-    attr' <- rename attr
-    renamingStms stms $ \stms' ->
-      KernelBody attr' stms' <$> rename res
-
-instance Rename KernelResult where
-  rename = substituteRename
-
-aliasAnalyseKernelBody :: (Attributes lore,
-                           CanBeAliased (Op lore)) =>
-                          KernelBody lore
-                       -> KernelBody (Aliases lore)
-aliasAnalyseKernelBody (KernelBody attr stms res) =
-  let Body attr' stms' _ = Alias.analyseBody mempty $ Body attr stms []
-  in KernelBody attr' stms' res
-
-removeKernelBodyAliases :: CanBeAliased (Op lore) =>
-                           KernelBody (Aliases lore) -> KernelBody lore
-removeKernelBodyAliases (KernelBody (_, attr) stms res) =
-  KernelBody attr (fmap removeStmAliases stms) res
-
-addKernelBodyRanges :: (Attributes lore, CanBeRanged (Op lore)) =>
-                       KernelBody lore -> Range.RangeM (KernelBody (Ranges lore))
-addKernelBodyRanges (KernelBody attr stms res) =
-  Range.analyseStms stms $ \stms' -> do
-  let attr' = (mkBodyRanges stms $ map kernelResultSubExp res, attr)
-  return $ KernelBody attr' stms' res
-
-removeKernelBodyRanges :: CanBeRanged (Op lore) =>
-                          KernelBody (Ranges lore) -> KernelBody lore
-removeKernelBodyRanges (KernelBody (_, attr) stms res) =
-  KernelBody attr (fmap removeStmRanges stms) res
-
-removeKernelBodyWisdom :: CanBeWise (Op lore) =>
-                          KernelBody (Wise lore) -> KernelBody lore
-removeKernelBodyWisdom (KernelBody attr stms res) =
-  let Body attr' stms' _ = removeBodyWisdom $ Body attr stms []
-  in KernelBody attr' stms' res
-
-consumedInKernelBody :: Aliased lore =>
-                        KernelBody lore -> Names
-consumedInKernelBody (KernelBody attr stms res) =
-  consumedInBody (Body attr stms []) <> mconcat (map consumedByReturn res)
-  where consumedByReturn (WriteReturns _ a _) = oneName a
-        consumedByReturn _                    = mempty
-
-checkKernelBody :: TC.Checkable lore =>
-                   [Type] -> KernelBody (Aliases lore) -> TC.TypeM lore ()
-checkKernelBody ts (KernelBody (_, attr) stms kres) = do
-  TC.checkBodyLore attr
-  TC.checkStms stms $ do
-    unless (length ts == length kres) $
-      TC.bad $ TC.TypeError $ "Kernel return type is " ++ prettyTuple ts ++
-      ", but body returns " ++ show (length kres) ++ " values."
-    zipWithM_ checkKernelResult kres ts
-
-  where checkKernelResult (Returns _ what) t =
-          TC.require [t] what
-        checkKernelResult (WriteReturns rws arr res) t = do
-          mapM_ (TC.require [Prim int32]) rws
-          arr_t <- lookupType arr
-          forM_ res $ \(is, e) -> do
-            mapM_ (TC.require [Prim int32]) is
-            TC.require [t] e
-            unless (arr_t == t `arrayOfShape` Shape rws) $
-              TC.bad $ TC.TypeError $ "WriteReturns returning " ++
-              pretty e ++ " of type " ++ pretty t ++ ", shape=" ++ pretty rws ++
-              ", but destination array has type " ++ pretty arr_t
-          TC.consume =<< TC.lookupAliases arr
-        checkKernelResult (ConcatReturns o w per_thread_elems v) t = do
-          case o of
-            SplitContiguous     -> return ()
-            SplitStrided stride -> TC.require [Prim int32] stride
-          TC.require [Prim int32] w
-          TC.require [Prim int32] per_thread_elems
-          vt <- lookupType v
-          unless (vt == t `arrayOfRow` arraySize 0 vt) $
-            TC.bad $ TC.TypeError $ "Invalid type for ConcatReturns " ++ pretty v
-        checkKernelResult (TileReturns dims v) t = do
-          forM_ dims $ \(dim, tile) -> do
-            TC.require [Prim int32] dim
-            TC.require [Prim int32] tile
-          vt <- lookupType v
-          unless (vt == t `arrayOfShape` Shape (map snd dims)) $
-            TC.bad $ TC.TypeError $ "Invalid type for TileReturns " ++ pretty v
-
-        checkKernelResult (RegTileReturns dims_n_tiles arr) t = do
-          -- assert that dimension and tile sizes have type int32
-          forM_ dims      $ TC.require [Prim int32]
-          forM_ blk_tiles $ TC.require [Prim int32]
-          forM_ reg_tiles $ TC.require [Prim int32]
-
-          -- assert that arr is of element type t and shape (rev outer_tiles ++ reg_tiles)
-          arr_t <- lookupType arr
-          unless (arr_t == expected)
-            $ TC.bad $ TC.TypeError $ "Invalid type for TileReturns. Expected:\n  " ++
-              pretty expected ++ ",\ngot:\n  " ++ pretty arr_t
-          where
-            (dims, blk_tiles, reg_tiles) = unzip3 dims_n_tiles
-            expected = t `arrayOfShape` (Shape $ blk_tiles ++ reg_tiles) -- TODO: different solution?
-            
-
-kernelBodyMetrics :: OpMetrics (Op lore) => KernelBody lore -> MetricsM ()
-kernelBodyMetrics = mapM_ bindingMetrics . kernelBodyStms
-
-instance PrettyLore lore => Pretty (KernelBody lore) where
-  ppr (KernelBody _ stms res) =
-    PP.stack (map ppr (stmsToList stms)) </>
-    text "return" <+> PP.braces (PP.commasep $ map ppr res)
-
-instance Pretty KernelResult where
-  ppr (Returns ResultNoSimplify what) =
-    text "returns (manifest)" <+> ppr what
-  ppr (Returns ResultPrivate what) =
-    text "returns (private)" <+> ppr what
-  ppr (Returns ResultMaySimplify what) =
-    text "returns" <+> ppr what
-  ppr (WriteReturns rws arr res) =
-    ppr arr <+> text "with" <+> PP.apply (map ppRes res)
-    where ppRes (is, e) =
-            PP.brackets (PP.commasep $ zipWith f is rws) <+> text "<-" <+> ppr e
-          f i rw = ppr i <+> text "<" <+> ppr rw
-  ppr (ConcatReturns o w per_thread_elems v) =
-    text "concat" <> suff <>
-    parens (commasep [ppr w, ppr per_thread_elems]) <+> ppr v
-    where suff = case o of SplitContiguous     -> mempty
-                           SplitStrided stride -> text "Strided" <> parens (ppr stride)
-  ppr (TileReturns dims v) =
-    text "tile" <>
-    parens (commasep $ map onDim dims) <+> ppr v
-    where onDim (dim, tile) = ppr dim <+> text "/" <+> ppr tile
-
-  ppr (RegTileReturns dims_n_tiles  v) =
-    -- TODO: finish this!!! but for now, just pretty print like TileReturns.
-    text "blkreg_tile" <>
-    parens (commasep $ map onDim dims_n_tiles) <+> ppr v
-    where onDim (dim, blk_tile, reg_tile) = ppr dim <+> text "/ (" <+>
-            ppr blk_tile <+> text "*" <+> ppr reg_tile <+> text ")"
-
---- Segmented operations
-
--- | Do we need group-virtualisation when generating code for the
--- segmented operation?  In most cases, we do, but for some simple
--- kernels, we compute the full number of groups in advance, and then
--- virtualisation is an unnecessary (but generally very small)
--- overhead.  This only really matters for fairly trivial but very
--- wide @map@ kernels where each thread performs constant-time work on
--- scalars.
-data SegVirt = SegVirt | SegNoVirt
-             deriving (Eq, Ord, Show)
-=======
->>>>>>> dd8dd4fd
 
 -- | At which level the *body* of a 'SegOp' executes.
 data SegLevel = SegThread { segNumGroups :: Count NumGroups SubExp
@@ -371,335 +53,7 @@
                          , segVirt :: SegVirt }
               deriving (Eq, Ord, Show)
 
-<<<<<<< HEAD
--- | Index space of a 'SegOp'.
-data SegSpace = SegSpace { segFlat :: VName
-                         -- ^ Flat physical index corresponding to the
-                         -- dimensions (at code generation used for a
-                         -- thread ID or similar).
-                         , unSegSpace :: [(VName, SubExp)]
-                         }
-              deriving (Eq, Ord, Show)
-
-
-segSpaceDims :: SegSpace -> [SubExp]
-segSpaceDims (SegSpace _ space) = map snd space
-
-scopeOfSegSpace :: SegSpace -> Scope lore
-scopeOfSegSpace (SegSpace phys space) =
-  M.fromList $ zip (phys : map fst space) $ repeat $ IndexInfo Int32
-
-checkSegSpace :: TC.Checkable lore => SegSpace -> TC.TypeM lore ()
-checkSegSpace (SegSpace _ dims) =
-  mapM_ (TC.require [Prim int32] . snd) dims
-
-data SegOp lore = SegMap SegLevel SegSpace [Type] (KernelBody lore)
-                | SegRed SegLevel SegSpace [SegRedOp lore] [Type] (KernelBody lore)
-                  -- ^ The KernelSpace must always have at least two dimensions,
-                  -- implying that the result of a SegRed is always an array.
-                | SegScan SegLevel SegSpace (Lambda lore) [SubExp] [Type] (KernelBody lore)
-                | SegHist SegLevel SegSpace [HistOp lore] [Type] (KernelBody lore)
-                deriving (Eq, Ord, Show)
-
-segLevel :: SegOp lore -> SegLevel
-segLevel (SegMap lvl _ _ _) = lvl
-segLevel (SegRed lvl _ _ _ _) = lvl
-segLevel (SegScan lvl _ _ _ _ _) = lvl
-segLevel (SegHist lvl _ _ _ _) = lvl
-
-segSpace :: SegOp lore -> SegSpace
-segSpace (SegMap _ lvl _ _) = lvl
-segSpace (SegRed _ lvl _ _ _) = lvl
-segSpace (SegScan _ lvl _ _ _ _) = lvl
-segSpace (SegHist _ lvl _ _ _) = lvl
-
-segResultShape :: SegSpace -> Type -> KernelResult -> Type
-segResultShape _ t (WriteReturns rws _ _) =
-  t `arrayOfShape` Shape rws
-segResultShape space t (Returns _ _) =
-  foldr (flip arrayOfRow) t $ segSpaceDims space
-segResultShape _ t (ConcatReturns _ w _ _) =
-  t `arrayOfRow` w
-segResultShape _ t (TileReturns dims _) =
-  t `arrayOfShape` Shape (map fst dims)
-segResultShape _ t (RegTileReturns dims_n_tiles _) =
-  t `arrayOfShape` Shape (map (\(dim, _, _) -> dim) dims_n_tiles)
-
-segOpType :: SegOp lore -> [Type]
-segOpType (SegMap _ space ts kbody) =
-  zipWith (segResultShape space) ts $ kernelBodyResult kbody
-segOpType (SegRed _ space reds ts kbody) =
-  red_ts ++
-  zipWith (segResultShape space) map_ts
-  (drop (length red_ts) $ kernelBodyResult kbody)
-  where map_ts = drop (length red_ts) ts
-        segment_dims = init $ segSpaceDims space
-        red_ts = do
-          op <- reds
-          let shape = Shape segment_dims <> segRedShape op
-          map (`arrayOfShape` shape) (lambdaReturnType $ segRedLambda op)
-segOpType (SegScan _ space _ nes ts kbody) =
-  map (`arrayOfShape` Shape dims) scan_ts ++
-  zipWith (segResultShape space) map_ts
-  (drop (length scan_ts) $ kernelBodyResult kbody)
-  where dims = segSpaceDims space
-        (scan_ts, map_ts) = splitAt (length nes) ts
-segOpType (SegHist _ space ops _ _) = do
-  op <- ops
-  let shape = Shape (segment_dims <> [histWidth op]) <> histShape op
-  map (`arrayOfShape` shape) (lambdaReturnType $ histOp op)
-  where dims = segSpaceDims space
-        segment_dims = init dims
-
-instance TypedOp (SegOp lore) where
-  opType = pure . staticShapes . segOpType
-
-instance (Attributes lore, Aliased lore) => AliasedOp (SegOp lore) where
-  opAliases = map (const mempty) . segOpType
-
-  consumedInOp (SegMap _ _ _ kbody) =
-    consumedInKernelBody kbody
-  consumedInOp (SegRed _ _ _ _ kbody) =
-    consumedInKernelBody kbody
-  consumedInOp (SegScan _ _ _ _ _ kbody) =
-    consumedInKernelBody kbody
-  consumedInOp (SegHist _ _ ops _ kbody) =
-    namesFromList (concatMap histDest ops) <> consumedInKernelBody kbody
-
-checkSegLevel :: Maybe SegLevel -> SegLevel -> TC.TypeM lore ()
-checkSegLevel Nothing _ =
-  return ()
-checkSegLevel (Just SegThread{}) _ =
-  TC.bad $ TC.TypeError "SegOps cannot occur when already at thread level."
-checkSegLevel (Just x) y
-  | x == y = TC.bad $ TC.TypeError $ "Already at at level " ++ pretty x
-  | segNumGroups x /= segNumGroups y || segGroupSize x /= segGroupSize y =
-      TC.bad $ TC.TypeError "Physical layout for SegLevel does not match parent SegLevel."
-  | otherwise =
-      return ()
-
-checkSegBasics :: TC.Checkable lore =>
-                  Maybe SegLevel -> SegLevel -> SegSpace -> [Type] -> TC.TypeM lore ()
-checkSegBasics cur_lvl lvl space ts = do
-  checkSegLevel cur_lvl lvl
-  checkSegSpace space
-  mapM_ TC.checkType ts
-
-typeCheckSegOp :: TC.Checkable lore =>
-                  Maybe SegLevel -> SegOp (Aliases lore) -> TC.TypeM lore ()
-typeCheckSegOp cur_lvl (SegMap lvl space ts kbody) =
-  checkScanRed cur_lvl lvl space [] ts kbody
-
-typeCheckSegOp cur_lvl (SegRed lvl space reds ts body) =
-  checkScanRed cur_lvl lvl space reds' ts body
-  where reds' = zip3
-                (map segRedLambda reds)
-                (map segRedNeutral reds)
-                (map segRedShape reds)
-
-typeCheckSegOp cur_lvl (SegScan lvl space scan_op nes ts body) =
-  checkScanRed cur_lvl lvl space [(scan_op, nes, mempty)] ts body
-
-typeCheckSegOp cur_lvl (SegHist lvl space ops ts kbody) = do
-  checkSegBasics cur_lvl lvl space ts
-
-  TC.binding (scopeOfSegSpace space) $ do
-    nes_ts <- forM ops $ \(HistOp dest_w rf dests nes shape op) -> do
-      TC.require [Prim int32] dest_w
-      TC.require [Prim int32] rf
-      nes' <- mapM TC.checkArg nes
-      mapM_ (TC.require [Prim int32]) $ shapeDims shape
-
-      -- Operator type must match the type of neutral elements.
-      let stripVecDims = stripArray $ shapeRank shape
-      TC.checkLambda op $ map (TC.noArgAliases . first stripVecDims) $ nes' ++ nes'
-      let nes_t = map TC.argType nes'
-      unless (nes_t == lambdaReturnType op) $
-        TC.bad $ TC.TypeError $ "SegHist operator has return type " ++
-        prettyTuple (lambdaReturnType op) ++ " but neutral element has type " ++
-        prettyTuple nes_t
-
-      -- Arrays must have proper type.
-      let dest_shape = Shape (segment_dims <> [dest_w]) <> shape
-      forM_ (zip nes_t dests) $ \(t, dest) -> do
-        TC.requireI [t `arrayOfShape` dest_shape] dest
-        TC.consume =<< TC.lookupAliases dest
-
-      return $ map (`arrayOfShape` shape) nes_t
-
-    checkKernelBody ts kbody
-
-    -- Return type of bucket function must be an index for each
-    -- operation followed by the values to write.
-    let bucket_ret_t = replicate (length ops) (Prim int32) ++ concat nes_ts
-    unless (bucket_ret_t == ts) $
-      TC.bad $ TC.TypeError $ "SegHist body has return type " ++
-      prettyTuple ts ++ " but should have type " ++
-      prettyTuple bucket_ret_t
-
-  where segment_dims = init $ segSpaceDims space
-
-checkScanRed :: TC.Checkable lore =>
-                Maybe SegLevel -> SegLevel
-             -> SegSpace
-             -> [(Lambda (Aliases lore), [SubExp], Shape)]
-             -> [Type]
-             -> KernelBody (Aliases lore)
-             -> TC.TypeM lore ()
-checkScanRed cur_lvl lvl space ops ts kbody = do
-  checkSegBasics cur_lvl lvl space ts
-
-  TC.binding (scopeOfSegSpace space) $ do
-    ne_ts <- forM ops $ \(lam, nes, shape) -> do
-      mapM_ (TC.require [Prim int32]) $ shapeDims shape
-      nes' <- mapM TC.checkArg nes
-
-      -- Operator type must match the type of neutral elements.
-      let stripVecDims = stripArray $ shapeRank shape
-      TC.checkLambda lam $ map (TC.noArgAliases . first stripVecDims) $ nes' ++ nes'
-      let nes_t = map TC.argType nes'
-
-      unless (lambdaReturnType lam == nes_t) $
-        TC.bad $ TC.TypeError "wrong type for operator or neutral elements."
-
-      return $ map (`arrayOfShape` shape) nes_t
-
-    let expecting = concat ne_ts
-        got = take (length expecting) ts
-    unless (expecting == got) $
-      TC.bad $ TC.TypeError $
-      "Wrong return for body (does not match neutral elements; expected " ++
-      pretty expecting ++ "; found " ++
-      pretty got ++ ")"
-
-    checkKernelBody ts kbody
-
--- | Like 'Mapper', but just for 'SegOp's.
-data SegOpMapper flore tlore m = SegOpMapper {
-    mapOnSegOpSubExp :: SubExp -> m SubExp
-  , mapOnSegOpLambda :: Lambda flore -> m (Lambda tlore)
-  , mapOnSegOpBody :: KernelBody flore -> m (KernelBody tlore)
-  , mapOnSegOpVName :: VName -> m VName
-  }
-
--- | A mapper that simply returns the 'SegOp' verbatim.
-identitySegOpMapper :: Monad m => SegOpMapper lore lore m
-identitySegOpMapper = SegOpMapper { mapOnSegOpSubExp = return
-                                  , mapOnSegOpLambda = return
-                                  , mapOnSegOpBody = return
-                                  , mapOnSegOpVName = return
-                                  }
-
-mapOnSegSpace :: Monad f =>
-                 SegOpMapper flore tlore f -> SegSpace -> f SegSpace
-mapOnSegSpace tv (SegSpace phys dims) =
-  SegSpace phys <$> traverse (traverse $ mapOnSegOpSubExp tv) dims
-
-mapSegOpM :: (Applicative m, Monad m) =>
-              SegOpMapper flore tlore m -> SegOp flore -> m (SegOp tlore)
-mapSegOpM tv (SegMap lvl space ts body) =
-  SegMap
-  <$> mapOnSegLevel tv lvl
-  <*> mapOnSegSpace tv space
-  <*> mapM (mapOnSegOpType tv) ts
-  <*> mapOnSegOpBody tv body
-mapSegOpM tv (SegRed lvl space reds ts lam) =
-  SegRed
-  <$> mapOnSegLevel tv lvl
-  <*> mapOnSegSpace tv space
-  <*> mapM onSegOp reds
-  <*> mapM (mapOnType $ mapOnSegOpSubExp tv) ts
-  <*> mapOnSegOpBody tv lam
-  where onSegOp (SegRedOp comm red_op nes shape) =
-          SegRedOp comm
-          <$> mapOnSegOpLambda tv red_op
-          <*> mapM (mapOnSegOpSubExp tv) nes
-          <*> (Shape <$> mapM (mapOnSegOpSubExp tv) (shapeDims shape))
-mapSegOpM tv (SegScan lvl space scan_op nes ts body) =
-  SegScan
-  <$> mapOnSegLevel tv lvl
-  <*> mapOnSegSpace tv space
-  <*> mapOnSegOpLambda tv scan_op
-  <*> mapM (mapOnSegOpSubExp tv) nes
-  <*> mapM (mapOnType $ mapOnSegOpSubExp tv) ts
-  <*> mapOnSegOpBody tv body
-mapSegOpM tv (SegHist lvl space ops ts body) =
-  SegHist
-  <$> mapOnSegLevel tv lvl
-  <*> mapOnSegSpace tv space
-  <*> mapM onHistOp ops
-  <*> mapM (mapOnType $ mapOnSegOpSubExp tv) ts
-  <*> mapOnSegOpBody tv body
-  where onHistOp (HistOp w rf arrs nes shape op) =
-          HistOp <$> mapOnSegOpSubExp tv w
-          <*> mapOnSegOpSubExp tv rf
-          <*> mapM (mapOnSegOpVName tv) arrs
-          <*> mapM (mapOnSegOpSubExp tv) nes
-          <*> (Shape <$> mapM (mapOnSegOpSubExp tv) (shapeDims shape))
-          <*> mapOnSegOpLambda tv op
-
-mapOnSegLevel :: Monad m =>
-                 SegOpMapper flore tlore m -> SegLevel -> m SegLevel
-mapOnSegLevel tv (SegThread num_groups group_size virt) =
-  SegThread
-  <$> traverse (mapOnSegOpSubExp tv) num_groups
-  <*> traverse (mapOnSegOpSubExp tv) group_size
-  <*> pure virt
-mapOnSegLevel tv (SegGroup num_groups group_size virt) =
-  SegGroup
-  <$> traverse (mapOnSegOpSubExp tv) num_groups
-  <*> traverse (mapOnSegOpSubExp tv) group_size
-  <*> pure virt
-
-mapOnSegOpType :: Monad m =>
-                  SegOpMapper flore tlore m -> Type -> m Type
-mapOnSegOpType _tv (Prim pt) = pure $ Prim pt
-mapOnSegOpType tv (Array pt shape u) = Array pt <$> f shape <*> pure u
-  where f (Shape dims) = Shape <$> mapM (mapOnSegOpSubExp tv) dims
-mapOnSegOpType _tv (Mem s) = pure $ Mem s
-
-instance Attributes lore => Substitute (SegOp lore) where
-  substituteNames subst = runIdentity . mapSegOpM substitute
-    where substitute =
-            SegOpMapper { mapOnSegOpSubExp = return . substituteNames subst
-                        , mapOnSegOpLambda = return . substituteNames subst
-                        , mapOnSegOpBody = return . substituteNames subst
-                        , mapOnSegOpVName = return . substituteNames subst
-                        }
-
-instance Attributes lore => Rename (SegOp lore) where
-  rename = mapSegOpM renamer
-    where renamer = SegOpMapper rename rename rename rename
-
-instance (Attributes lore, FreeIn (LParamAttr lore)) =>
-         FreeIn (SegOp lore) where
-  freeIn' e = flip execState mempty $ mapSegOpM free e
-    where walk f x = modify (<>f x) >> return x
-          free = SegOpMapper { mapOnSegOpSubExp = walk freeIn'
-                             , mapOnSegOpLambda = walk freeIn'
-                             , mapOnSegOpBody = walk freeIn'
-                             , mapOnSegOpVName = walk freeIn'
-                             }
-
-instance OpMetrics (Op lore) => OpMetrics (SegOp lore) where
-  opMetrics (SegMap _ _ _ body) =
-    inside "SegMap" $ kernelBodyMetrics body
-  opMetrics (SegRed _ _ reds _ body) =
-    inside "SegRed" $ do mapM_ (lambdaMetrics . segRedLambda) reds
-                         kernelBodyMetrics body
-  opMetrics (SegScan _ _ scan_op _ _ body) =
-    inside "SegScan" $ lambdaMetrics scan_op >> kernelBodyMetrics body
-  opMetrics (SegHist _ _ ops _ body) =
-    inside "SegHist" $ do mapM_ (lambdaMetrics . histOp) ops
-                          kernelBodyMetrics body
-
-instance Pretty SegSpace where
-  ppr (SegSpace phys dims) = parens (commasep $ do (i,d) <- dims
-                                                   return $ ppr i <+> "<" <+> ppr d) <+>
-                             parens (text "~" <> ppr phys)
-
-=======
->>>>>>> dd8dd4fd
+
 instance PP.Pretty SegLevel where
   ppr lvl =
     lvl' </>
