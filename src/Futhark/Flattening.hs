--- conflicted
+++ resolved
@@ -360,7 +360,7 @@
                        (ExtRetType flatex_tps)
   (flatrestps, extra_sizes) <- instantiateShapes' flatex_tps
   callresidents <- mapM (newIdent "tmpres") flatrestps
-  let callpat = patternFromIdents (extra_sizes ++ callresidents)
+  let callpat = patternFromIdents extra_sizes callresidents
   let call_bnd = Let callpat () call_exp
 
   (realrestps, _) <- instantiateShapes' rettypes
@@ -398,7 +398,7 @@
       data_ident <- getDataArray1 vn
       let [data_size] = arrayDims $ identType data_ident
       let data_exp = PrimOp $ Reshape [] [data_size] vn
-      let data_bnd = Let (Pattern [PatElem data_ident BindVar()]) () data_exp
+      let data_bnd = Let (Pattern [] [PatElem data_ident BindVar()]) () data_exp
       return $ mult_bnds ++ rep_bnds ++ [data_bnd]
       where
         -- | Folding function which creates a binding for
@@ -412,14 +412,14 @@
                   Var vn ->
                     let i = Ident vn (Basic Int)
                         i_exp = PrimOp $ BinOp Times outer inner Int
-                        i_bnd = Let (Pattern [PatElem i BindVar ()]) () i_exp
+                        i_bnd = Let (Pattern [] [PatElem i BindVar ()]) () i_exp
                     in Just i_bnd
           return (merged, catMaybes [merge_bnd] : res)
 
         makeRep res (content, (seg, Regular)) = do
           let [count] = arrayDims $ identType seg
           let rep_exp = PrimOp $ Replicate count content
-          let bnd = Let (Pattern [PatElem seg BindVar()]) () rep_exp
+          let bnd = Let (Pattern [] [PatElem seg BindVar()]) () rep_exp
           return $ bnd : res
         makeRep _ _ =
           flatError $ Error "transformMain, makeRep: SegDescriptor was not Regular"
@@ -432,14 +432,14 @@
       error "transformMain fromFlat: callresidents_grouped gave an empty list"
     fromFlat res [tmp] = do
       let e = PrimOp $ SubExp $ Var $ identName tmp
-      return [Let (Pattern [PatElem res BindVar ()]) () e]
+      return [Let (Pattern [] [PatElem res BindVar ()]) () e]
     fromFlat res tmps = do
       let (segs,dataarr) = (\(d:sgs) -> (reverse sgs, d)) $ reverse tmps
       let [datasize] = arrayDims $ identType dataarr
 
       cmp_i <- newIdent "cmp" (Basic Bool)
       let cmp_exp = PrimOp $ BinOp Equal datasize (Constant $ IntVal 0) Bool
-      let cmp_bnd = Let (Pattern [PatElem cmp_i BindVar ()]) () cmp_exp
+      let cmp_bnd = Let (Pattern [] [PatElem cmp_i BindVar ()]) () cmp_exp
 
       let resdimidents = mapMaybe (\case
                                       Var vn -> Just $ Ident vn (Basic Int)
@@ -455,10 +455,10 @@
                    truebody
                    falsebody
                    (replicate (length resdimidents) (Basic Int))
-      let if_bnd = Let (patternFromIdents resdimidents) () if_exp
+      let if_bnd = Let (patternFromIdents [] resdimidents) () if_exp
 
       let reshape_e = PrimOp $ Reshape [] (arrayDims $ identType res) (identName dataarr)
-      let reshape_bnd = Let (Pattern [PatElem res BindVar ()]) () reshape_e
+      let reshape_bnd = Let (Pattern [] [PatElem res BindVar ()]) () reshape_e
 
       return [cmp_bnd, if_bnd, reshape_bnd]
       where
@@ -468,7 +468,7 @@
         createFalseBody (seg0:segs) = do
           tmpids <- mapM (\_ -> newIdent "tmp" (Basic Int)) (seg0:segs)
           let bnds :: [Binding] =
-                zipWith (\i seg -> Let (Pattern [PatElem i BindVar()]) ()
+                zipWith (\i seg -> Let (Pattern [] [PatElem i BindVar()]) ()
                                        (PrimOp $ Index [] (identName seg)
                                                        [Constant $ IntVal 0])
                         )  tmpids (seg0:segs)
@@ -579,13 +579,7 @@
                       (Constant bv) -> return $ Constant bv
                       (Var vn) -> Var <$> identName <$> getMapLetArray' vn
 
-<<<<<<< HEAD
      zipWithM_ fixDataArrStuff pats res'
-=======
-     let resBnds =
-           zipWith (\pe se -> Let (Pattern [] [pe]) () (PrimOp $ SubExp se))
-                   pats res'
->>>>>>> 09dab450
 
      return $ loopinv_repbnds ++
               concatMap (either id (: [])) grouped'
@@ -623,19 +617,11 @@
                 return $ Just (Ident arg val_tp, identName val)
               Nothing -> return Nothing
 
-<<<<<<< HEAD
-      pat <- liftM (Pattern . map (\i -> PatElem i BindVar () ))
+      pat <- liftM (Pattern [] . map (\i -> PatElem i BindVar () ))
              $ forM toreturn_vns $ \sr -> do
                  iarr <- wrapInArrVName (mapSize mapInfo) sr
                  addMapLetArray sr iarr
                  return iarr
-=======
-      pat <- liftM (Pattern [] . map (\i -> PatElem i BindVar () ))
-             $ forM shouldReturn $ \i -> do
-                 iArr <- wrapInArrIdent (mapSize mapInfo) i
-                 addMapLetArray (identName i) iArr
-                 return iArr
->>>>>>> 09dab450
 
       let lambody = Body { bodyLore = ()
                          , bodyBindings = bnds
@@ -650,8 +636,8 @@
 
       let theMapExp = LoopOp $ Map certs wrappedlambda argarrs
       return $ Let pat () theMapExp
-<<<<<<< HEAD
-transformBinding (Let (Pattern [PatElem resident BindVar ()]) ()
+
+transformBinding (Let (Pattern [] [PatElem resident BindVar ()]) ()
                        (PrimOp (Reshape certs (dim0:dims) reshapearr))) = do
   -- FIXME: For the case where reshape is only to check map sizes,
   -- where will those certifications go once we remove this reshape?
@@ -686,7 +672,7 @@
   addDataArray (identName resident) newdata_ident
 
   let reshape_exp' = PrimOp $ Reshape certs [newdata_size] data_identvn
-  let reshape_bnd = Let (Pattern [PatElem newdata_ident BindVar ()]) () reshape_exp'
+  let reshape_bnd = Let (Pattern [] [PatElem newdata_ident BindVar ()]) () reshape_exp'
   return $ extra_bnds ++ [reshape_bnd]
   where
     makeMult (_, res) (_, Just oldmerged) = return (oldmerged, res)
@@ -698,25 +684,16 @@
               Var vn ->
                 let i = Ident vn (Basic Int)
                     i_exp = PrimOp $ BinOp Times outer inner Int
-                    i_bnd = Let (Pattern [PatElem i BindVar ()]) () i_exp
+                    i_bnd = Let (Pattern [] [PatElem i BindVar ()]) () i_exp
                 in Just i_bnd
       return (merged, catMaybes [merge_bnd] : res)
 
 
 
-transformBinding bnd@(Let (Pattern pats) () _) = do
+transformBinding bnd@(Let (Pattern _ pats) () _) = do
   -- FIXME: magically construct segment descriptors as needed
   mapM_ addTypePatElem pats
   return [bnd]
-=======
-
-transformBinding bnd = return [bnd]
-
-letBoundIdentsInLambda :: Lambda -> [Ident]
-letBoundIdentsInLambda lambda =
-   concatMap (patternIdents . bindingPattern)
-             (bodyBindings $ lambdaBody lambda)
->>>>>>> 09dab450
 
 --------------------------------------------------------------------------------
 
@@ -756,11 +733,7 @@
 -- covered by other optimisations
 pullOutOfMap _ (_,[]) _ = return []
 pullOutOfMap mapInfo _
-<<<<<<< HEAD
-                  (Let (Pattern [PatElem resident BindVar ()]) ()
-=======
-                  (Let (Pattern [] [PatElem resIdent BindVar patlore]) letlore
->>>>>>> 09dab450
+                  (Let (Pattern [] [PatElem resident BindVar ()]) ()
                        (PrimOp (Reshape certs dimses reshapearr))) = do
   Just target <- findTarget mapInfo reshapearr
 
@@ -783,24 +756,16 @@
 
   addMapLetArray (identName resident) newresident
 
-<<<<<<< HEAD
   let reshape_exp = PrimOp $ Reshape (certs ++ mapCerts mapInfo)
                                      (mapSize mapInfo:dimses) $ identName target
-  let reshape_bnd = Let (Pattern [PatElem newresident BindVar ()]) () reshape_exp
+  let reshape_bnd = Let (Pattern [] [PatElem newresident BindVar ()]) () reshape_exp
   -- TODO: this trick probably only works for regular arrays
   -- ... unless we specifically create the segment descriptors
   -- beforehand, then it will probably work
   transformBinding reshape_bnd
 
 pullOutOfMap mapInfo (argsneeded, _)
-                     (Let (Pattern pats) ()
-=======
-  return [Let (Pattern [] [PatElem newResIdent BindVar patlore])
-              letlore newReshape]
-
-pullOutOfMap mapInfo (argsNeeded, _)
-                     (Let (Pattern [] pats) letlore
->>>>>>> 09dab450
+                     (Let (Pattern [] pats) ()
                           (LoopOp (Map certs lambda arrs))) = do
   -- For all argNeeded that are not already being mapped over:
   --
@@ -894,14 +859,10 @@
                        , lambdaBody = lambdaBody'
                        }
 
-<<<<<<< HEAD
   -- FIXME: Should call transformBinding on inner before calling unflattenRes
   pats' <- mapM unflattenRes pats
 
-  let mapBnd' = Let (Pattern pats') ()
-=======
-  let mapBnd' = Let (Pattern [] pats') letlore
->>>>>>> 09dab450
+  let mapBnd' = Let (Pattern [] pats') ()
                     (LoopOp (Map (certs ++ mapCerts mapInfo)
                                  lambda'
                                  (map identName newInnerIdents)))
@@ -963,29 +924,18 @@
 
       addMapLetArray vn finalResArr
 
-<<<<<<< HEAD
       -- FIXME: create seg descps if they do not already exists ...?
 
       data_arr <- case rest of
                     [] -> return flatResArr
                     _ -> getDataArray1 $ identName flatResArr
       addDataArray (identName finalResArr) data_arr
-=======
-      let unflattenExp = Apply (nameFromString "stepup")
-                          [(Var $ identName flatResArr, Observe)]
-                          --  ^ TODO: I guess Observe is okay for now
-                          (basicRetType Int)
-                          --  ^ TODO: stupid exsitensial types :(
-      let unflattenBnd = Let (Pattern [] [PatElem finalResArr BindVar ()])
-                             () unflattenExp
->>>>>>> 09dab450
 
       return flatResArrPat
     unflattenRes pe = flatError $ Error $ "unflattenRes applied to " ++ pretty pe
 
-<<<<<<< HEAD
 pullOutOfMap mapInfo _
-                     topBnd@(Let (Pattern pats) letlore
+                     topBnd@(Let (Pattern [] pats) letlore
                                  (LoopOp (Reduce certs lambda args))) = do
   ok <- isSafeToMapBody $ lambdaBody lambda
   if not ok
@@ -1015,12 +965,12 @@
                   _ -> flatError $ Error $ "pullOutOfMap Reduce: argument array was not two dimensional"
                                          ++ pretty topBnd
 
-    let redBnd' = Let (Pattern pats') letlore
+    let redBnd' = Let (Pattern [] pats') letlore
                       (SegOp (SegReduce certs lambda flatargs segdescp))
 
     return [redBnd']
 
-pullOutOfMap mapinfo _ (Let (Pattern [PatElem resident BindVar ()]) ()
+pullOutOfMap mapinfo _ (Let (Pattern [] [PatElem resident BindVar ()]) ()
                             (PrimOp (Iota subexp))) = do
   segdescp <- case subexp of
                 Constant _ ->
@@ -1035,7 +985,7 @@
         sumident <- newIdent "segiota_sum" (Basic Int)
         addTypeIdent sumident
         sumexp <- reducePlus (identName segdescp)
-        let sumbnd = Let (Pattern [PatElem sumident BindVar ()]) () sumexp
+        let sumbnd = Let (Pattern [] [PatElem sumident BindVar ()]) () sumexp
 
         addFlattenedDims (mapSize mapinfo, subexp) (Var $ identName sumident)
         addSegDescriptors [mapSize mapinfo, subexp] [(segdescp, Irregular)]
@@ -1046,11 +996,11 @@
 
   repident <- newIdent "segiota_rep" tmptp
   let repexp = PrimOp $ Replicate segsum (Constant $ IntVal 1)
-  let repbnd = Let (Pattern [PatElem repident BindVar ()]) () repexp
+  let repbnd = Let (Pattern [] [PatElem repident BindVar ()]) () repexp
 
   scanident <- newIdent "segiota_segscan" tmptp
   scanexp <- segscanPlus (identName repident) (identName segdescp)
-  let scanbnd = Let (Pattern [PatElem scanident BindVar ()]) () scanexp
+  let scanbnd = Let (Pattern [] [PatElem scanident BindVar ()]) () scanexp
 
   resarr <- newIdent (baseString (identName resident) ++ "_arr")
                      (Array Int (Shape [mapSize mapinfo, subexp]) Nonunique)
@@ -1060,18 +1010,15 @@
                      --  ^ TODO: I guess Observe is okay for now
                      (basicRetType Int)
                      --  ^ TODO: stupid exsitensial types :(
-  let stepupbnd = Let (Pattern [PatElem resarr BindVar ()]) () stepupexp
+  let stepupbnd = Let (Pattern [] [PatElem resarr BindVar ()]) () stepupexp
 
   addMapLetArray (identName resident) resarr
   addTypeIdent resarr
 
   return $ sumbnd ++ [repbnd, scanbnd, stepupbnd]
 
-pullOutOfMap mapinfo _ (Let (Pattern [PatElem ident1 BindVar _]) _
-=======
 pullOutOfMap mapinfo _ (Let (Pattern [] [PatElem ident1 BindVar _]) _
->>>>>>> 09dab450
-                      (PrimOp (SubExp (Var name)))) = do
+                        (PrimOp (SubExp (Var name)))) = do
   target <- findTarget1 mapinfo name
   addMapLetArray (identName ident1) target
   addDataArray (identName ident1) =<< getDataArray1 (identName target)
@@ -1103,29 +1050,12 @@
 
   newsize <- getFlattenedDims1 (tod1, tod2)
 
-<<<<<<< HEAD
   case rest of
     [] -> getDataArray1 $ identName target
     _ -> do let flatTp = Array bt (Shape (newsize : rest)) uniq
             i <- newIdent (baseString (identName target) ++ "_sd") flatTp
             addTypeIdent i
             return i
-=======
-  let flatTp = Array bt (Shape (newSize : rest)) uniq
-  flatIdent <- newIdent (baseString (identName target) ++ "_sd") flatTp
-
-  let flattenExp = Apply (nameFromString "stepdown")
-                         [(Var $ identName target, Observe)]
-                         --  ^ TODO: I guess Observe is okay for now
-                         (basicRetType Int)
-                         --  ^ TODO: stupid exsitensial types :(
-
-
-  let flatBnd = Let (Pattern [] [PatElem flatIdent BindVar ()])
-                    () flattenExp
-
-  return (flatBnd, flatIdent)
->>>>>>> 09dab450
 
 -- | Find the "parent" array for a given Ident in a /specific/ map
 findTarget :: MapInfo -> VName -> FlatM (Maybe Ident)
@@ -1161,12 +1091,7 @@
 replicateIdent sz i = do
   arrRes <- wrapInArrIdent sz i
   let repExp = PrimOp $ Replicate sz $ Var $ identName i
-<<<<<<< HEAD
-      repBnd = Let (Pattern [PatElem arrRes BindVar ()]) () repExp
-=======
       repBnd = Let (Pattern [] [PatElem arrRes BindVar ()]) () repExp
-
->>>>>>> 09dab450
   return (repBnd, arrRes)
 
 wrapInArrVName :: SubExp -> VName -> FlatM Ident
@@ -1231,6 +1156,7 @@
 
 --------------------------------------------------------------------------------
 
-patternFromIdents :: [Ident] -> Pattern
-patternFromIdents idents =
-  Pattern $ map (\i -> PatElem i BindVar ()) idents+patternFromIdents :: [Ident] -> [Ident] -> Pattern
+patternFromIdents ctx vals =
+  Pattern (map addBindVar ctx) (map addBindVar vals)
+  where addBindVar i = PatElem i BindVar ()