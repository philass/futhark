{-# LANGUAGE FlexibleInstances #-}
{-# LANGUAGE Safe #-}
{-# LANGUAGE Strict #-}
{-# LANGUAGE TupleSections #-}

-- | Imperative intermediate language used as a stepping stone in code generation.
--
-- This is a generic representation parametrised on an extensible
-- arbitrary operation.
--
-- Originally inspired by the paper "Defunctionalizing Push Arrays"
-- (FHPC '14).
module Futhark.CodeGen.ImpCode
  ( Definitions (..),
    Functions (..),
    Function,
    FunctionT (..),
    Constants (..),
    ValueDesc (..),
    Signedness (..),
    ExternalValue (..),
    Param (..),
    paramName,
    SubExp (..),
    MemSize,
    DimSize,
    Space (..),
    SpaceId,
    Code (..),
    PrimValue (..),
    ExpLeaf (..),
    Exp,
<<<<<<< HEAD
=======
    TExp,
>>>>>>> 41e0aef4
    Volatility (..),
    Arg (..),
    var,
    vi32,
<<<<<<< HEAD
=======
    vi64,
>>>>>>> 41e0aef4
    index,
    ErrorMsg (..),
    ErrorMsgPart (..),
    errorMsgArgTypes,
    ArrayContents (..),
    lexicalMemoryUsage,
    calledFuncs,

    -- * Typed enumerations
    Bytes,
    Elements,
    elements,
    bytes,
    withElemType,

    -- * Re-exports from other modules.
    module Language.Futhark.Core,
    module Futhark.IR.Primitive,
    module Futhark.Analysis.PrimExp,
    module Futhark.IR.Kernels.Sizes,
    module Futhark.IR.Prop.Names,
  )
where

import Data.List (intersperse)
import qualified Data.Map as M
import qualified Data.Set as S
import Data.Traversable
import Futhark.Analysis.PrimExp
import Futhark.IR.Kernels.Sizes (Count (..))
import Futhark.IR.Pretty ()
import Futhark.IR.Primitive
import Futhark.IR.Prop.Names
import Futhark.IR.Syntax
  ( ErrorMsg (..),
    ErrorMsgPart (..),
    Space (..),
    SpaceId,
    SubExp (..),
    errorMsgArgTypes,
  )
import Futhark.Util.Pretty hiding (space)
import Language.Futhark.Core

-- | The size of a memory block.
type MemSize = SubExp

-- | The size of an array.
type DimSize = SubExp

-- | An ImpCode function parameter.
data Param
  = MemParam VName Space
  | ScalarParam VName PrimType
  deriving (Show)

-- | The name of a parameter.
paramName :: Param -> VName
paramName (MemParam name _) = name
paramName (ScalarParam name _) = name

-- | A collection of imperative functions and constants.
data Definitions a = Definitions
  { defConsts :: Constants a,
    defFuns :: Functions a
  }

-- | A collection of imperative functions.
newtype Functions a = Functions [(Name, Function a)]

instance Semigroup (Functions a) where
  Functions x <> Functions y = Functions $ x ++ y

instance Monoid (Functions a) where
  mempty = Functions []

-- | A collection of imperative constants.
data Constants a = Constants
  { -- | The constants that are made available to the functions.
    constsDecl :: [Param],
    -- | Setting the value of the constants.  Note that this must not
    -- contain declarations of the names defined in 'constsDecl'.
    constsInit :: Code a
  }

-- | Since the core language does not care for signedness, but the
-- source language does, entry point input/output information has
-- metadata for integer types (and arrays containing these) that
-- indicate whether they are really unsigned integers.
data Signedness
  = TypeUnsigned
  | TypeDirect
  deriving (Eq, Show)

-- | A description of an externally meaningful value.
data ValueDesc
  = -- | An array with memory block, memory block size,
    -- memory space, element type, signedness of element
    -- type (if applicable), and shape.
    ArrayValue VName Space PrimType Signedness [DimSize]
  | -- | A scalar value with signedness if applicable.
    ScalarValue PrimType Signedness VName
  deriving (Eq, Show)

-- | ^ An externally visible value.  This can be an opaque value
-- (covering several physical internal values), or a single value that
-- can be used externally.
data ExternalValue
  = -- | The string is a human-readable description
    -- with no other semantics.
    OpaqueValue String [ValueDesc]
  | TransparentValue ValueDesc
  deriving (Show)

-- | A imperative function, containing the body as well as its
-- low-level inputs and outputs, as well as its high-level arguments
-- and results.  The latter are only used if the function is an entry
-- point.
data FunctionT a = Function
  { functionEntry :: Bool,
    functionOutput :: [Param],
    functionInput :: [Param],
    functionBody :: Code a,
    functionResult :: [ExternalValue],
    functionArgs :: [ExternalValue]
  }
  deriving (Show)

-- | Type alias for namespace control.
type Function = FunctionT

-- | The contents of a statically declared constant array.  Such
-- arrays are always unidimensional, and reshaped if necessary in the
-- code that uses them.
data ArrayContents
  = -- | Precisely these values.
    ArrayValues [PrimValue]
  | -- | This many zeroes.
    ArrayZeros Int
  deriving (Show)

-- | A block of imperative code.  Parameterised by an 'Op', which
-- allows extensibility.  Concrete uses of this type will instantiate
-- the type parameter with e.g. a construct for launching GPU kernels.
data Code a
  = -- | No-op.  Crucial for the 'Monoid' instance.
    Skip
  | -- | Statement composition.  Crucial for the 'Semigroup' instance.
    Code a :>>: Code a
<<<<<<< HEAD
  | -- | A for-loop iterating the given number of times.  The
    -- loop parameter starts counting from zero and will have
    -- the given type.  The bound is evaluated just once,
    -- before the loop is entered.
    For VName IntType Exp (Code a)
  | -- | While loop.  The conditional is (of course)
    -- re-evaluated before every iteration of the loop.
    While Exp (Code a)
=======
  | -- | A for-loop iterating the given number of times.
    -- The loop parameter starts counting from zero and will
    -- have the same (integer) type as the bound.  The bound
    -- is evaluated just once, before the loop is entered.
    For VName Exp (Code a)
  | -- | While loop.  The conditional is (of course)
    -- re-evaluated before every iteration of the loop.
    While (TExp Bool) (Code a)
>>>>>>> 41e0aef4
  | -- | Declare a memory block variable that will point to
    -- memory in the given memory space.  Note that this is
    -- distinct from allocation.  The memory block must be the
    -- target of either an 'Allocate' or a 'SetMem' before it
    -- can be used for reading or writing.
    DeclareMem VName Space
  | -- | Declare a scalar variable with an initially undefined value.
    DeclareScalar VName Volatility PrimType
  | -- | Create an array containing the given values.  The
    -- lifetime of the array will be the entire application.
    -- This is mostly used for constant arrays, but also for
    -- some bookkeeping data, like the synchronisation
    -- counts used to implement reduction.
    DeclareArray VName Space PrimType ArrayContents
  | -- | Memory space must match the corresponding
    -- 'DeclareMem'.
<<<<<<< HEAD
    Allocate VName (Count Bytes Exp) Space
=======
    Allocate VName (Count Bytes (TExp Int64)) Space
>>>>>>> 41e0aef4
  | -- | Indicate that some memory block will never again be
    -- referenced via the indicated variable.  However, it
    -- may still be accessed through aliases.  It is only
    -- safe to actually deallocate the memory block if this
    -- is the last reference.  There is no guarantee that
    -- all memory blocks will be freed with this statement.
    -- Backends are free to ignore it entirely.
    Free VName Space
  | -- | Destination, offset in destination, destination
    -- space, source, offset in source, offset space, number
    -- of bytes.
<<<<<<< HEAD
    Copy VName (Count Bytes Exp) Space VName (Count Bytes Exp) Space (Count Bytes Exp)
=======
    Copy
      VName
      (Count Bytes (TExp Int64))
      Space
      VName
      (Count Bytes (TExp Int64))
      Space
      (Count Bytes (TExp Int64))
>>>>>>> 41e0aef4
  | -- | @Write mem i t space vol v@ writes the value @v@ to
    -- @mem@ offset by @i@ elements of type @t@.  The
    -- 'Space' argument is the memory space of @mem@
    -- (technically redundant, but convenient).  Note that
    -- /reading/ is done with an 'Exp' ('Index').
<<<<<<< HEAD
    Write VName (Count Elements Exp) PrimType Space Volatility Exp
=======
    Write VName (Count Elements (TExp Int64)) PrimType Space Volatility Exp
>>>>>>> 41e0aef4
  | -- | Set a scalar variable.
    SetScalar VName Exp
  | -- | Must be in same space.
    SetMem VName VName Space
  | -- | Function call.  The results are written to the
    -- provided 'VName' variables.
    Call [VName] Name [Arg]
  | -- | Conditional execution.
<<<<<<< HEAD
    If Exp (Code a) (Code a)
=======
    If (TExp Bool) (Code a) (Code a)
>>>>>>> 41e0aef4
  | -- | Assert that something must be true.  Should it turn
    -- out not to be true, then report a failure along with
    -- the given error message.
    Assert Exp (ErrorMsg Exp) (SrcLoc, [SrcLoc])
  | -- | Has the same semantics as the contained code, but
    -- the comment should show up in generated code for ease
    -- of inspection.
    Comment String (Code a)
  | -- | Print the given value to the screen, somehow
    -- annotated with the given string as a description.  If
    -- no type/value pair, just print the string.  This has
    -- no semantic meaning, but is used entirely for
    -- debugging.  Code generators are free to ignore this
    -- statement.
    DebugPrint String (Maybe Exp)
  | -- | Perform an extensible operation.
    Op a
  deriving (Show)

-- | The volatility of a memory access or variable.  Feel free to
-- ignore this for backends where it makes no sense (anything but C
-- and similar low-level things)
data Volatility = Volatile | Nonvolatile
  deriving (Eq, Ord, Show)

instance Semigroup (Code a) where
  Skip <> y = y
  x <> Skip = x
  x <> y = x :>>: y

instance Monoid (Code a) where
  mempty = Skip

-- | Find those memory blocks that are used only lexically.  That is,
-- are not used as the source or target of a 'SetMem', or are the
-- result of the function, nor passed as arguments to other functions.
-- This is interesting because such memory blocks do not need
-- reference counting, but can be managed in a purely stack-like
-- fashion.
--
-- We do not look inside any 'Op's.  We assume that no 'Op' is going
-- to 'SetMem' a memory block declared outside it.
lexicalMemoryUsage :: Function a -> M.Map VName Space
lexicalMemoryUsage func =
  M.filterWithKey (const . not . (`nameIn` nonlexical)) $
    declared $ functionBody func
  where
    nonlexical =
      set (functionBody func)
        <> namesFromList (map paramName (functionOutput func))

    go f (x :>>: y) = f x <> f y
    go f (If _ x y) = f x <> f y
<<<<<<< HEAD
    go f (For _ _ _ x) = f x
=======
    go f (For _ _ x) = f x
>>>>>>> 41e0aef4
    go f (While _ x) = f x
    go f (Comment _ x) = f x
    go _ _ = mempty

    declared (DeclareMem mem space) = M.singleton mem space
    declared x = go declared x

    set (SetMem x y _) = namesFromList [x, y]
<<<<<<< HEAD
=======
    set (Call _ _ args) = foldMap onArg args
      where
        onArg ExpArg {} = mempty
        onArg (MemArg x) = oneName x
>>>>>>> 41e0aef4
    set x = go set x

-- | The set of functions that are called by this code.  Assumes there
-- are no function calls in 'Op's.
calledFuncs :: Code a -> S.Set Name
calledFuncs (x :>>: y) = calledFuncs x <> calledFuncs y
calledFuncs (If _ x y) = calledFuncs x <> calledFuncs y
calledFuncs (For _ _ x) = calledFuncs x
calledFuncs (While _ x) = calledFuncs x
calledFuncs (Comment _ x) = calledFuncs x
calledFuncs (Call _ f _) = S.singleton f
calledFuncs _ = mempty

-- | The leaves of an 'Exp'.
data ExpLeaf
  = -- | A scalar variable.  The type is stored in the
    -- 'LeafExp' constructor itself.
    ScalarVar VName
  | -- | The size of a primitive type.
    SizeOf PrimType
  | -- | Reading a value from memory.  The arguments have
    -- the same meaning as with 'Write'.
<<<<<<< HEAD
    Index VName (Count Elements Exp) PrimType Space Volatility
=======
    Index VName (Count Elements (TExp Int64)) PrimType Space Volatility
>>>>>>> 41e0aef4
  deriving (Eq, Show)

-- | A side-effect free expression whose execution will produce a
-- single primitive value.
type Exp = PrimExp ExpLeaf

-- | Like 'Exp', but with a required/known type.
type TExp t = TPrimExp t ExpLeaf

-- | A function call argument.
data Arg
  = ExpArg Exp
  | MemArg VName
  deriving (Show)

-- | Phantom type for a count of elements.
data Elements

-- | Phantom type for a count of bytes.
data Bytes

-- | This expression counts elements.
elements :: a -> Count Elements a
elements = Count

-- | This expression counts bytes.
bytes :: a -> Count Bytes a
bytes = Count

-- | Convert a count of elements into a count of bytes, given the
-- per-element size.
withElemType :: Count Elements (TExp Int32) -> PrimType -> Count Bytes (TExp Int64)
withElemType (Count e) t =
  bytes $ isInt64 (sExt Int64 (untyped e)) * isInt64 (LeafExp (SizeOf t) (IntType Int64))

-- | Turn a 'VName' into a 'Imp.ScalarVar'.
var :: VName -> PrimType -> Exp
var = LeafExp . ScalarVar

-- | Turn a 'VName' into a v'Int32' 'Imp.ScalarVar'.
vi32 :: VName -> TExp Int32
vi32 = TPrimExp . flip var (IntType Int32)

-- | Turn a 'VName' into a v'Int64' 'Imp.ScalarVar'.
vi64 :: VName -> TExp Int64
vi64 = TPrimExp . flip var (IntType Int64)

-- | Concise wrapper for using 'Index'.
index :: VName -> Count Elements (TExp Int64) -> PrimType -> Space -> Volatility -> Exp
index arr i t s vol = LeafExp (Index arr i t s vol) t

-- Prettyprinting definitions.

instance Pretty op => Pretty (Definitions op) where
  ppr (Definitions consts funs) =
    ppr consts </> ppr funs

instance Pretty op => Pretty (Functions op) where
  ppr (Functions funs) = stack $ intersperse mempty $ map ppFun funs
    where
      ppFun (name, fun) =
        text "Function " <> ppr name <> colon </> indent 2 (ppr fun)

instance Pretty op => Pretty (Constants op) where
  ppr (Constants decls code) =
    text "Constants:" </> indent 2 (stack $ map ppr decls)
      </> mempty
      </> text "Initialisation:"
      </> indent 2 (ppr code)

instance Pretty op => Pretty (FunctionT op) where
  ppr (Function _ outs ins body results args) =
    text "Inputs:" </> block ins
      </> text "Outputs:"
      </> block outs
      </> text "Arguments:"
      </> block args
      </> text "Result:"
      </> block results
      </> text "Body:"
      </> indent 2 (ppr body)
    where
      block :: Pretty a => [a] -> Doc
      block = indent 2 . stack . map ppr

instance Pretty Param where
  ppr (ScalarParam name ptype) = ppr ptype <+> ppr name
  ppr (MemParam name space) = text "mem" <> ppr space <+> ppr name

instance Pretty ValueDesc where
  ppr (ScalarValue t ept name) =
    ppr t <+> ppr name <> ept'
    where
      ept' = case ept of
        TypeUnsigned -> text " (unsigned)"
        TypeDirect -> mempty
  ppr (ArrayValue mem space et ept shape) =
    foldr f (ppr et) shape <+> text "at" <+> ppr mem <> ppr space <+> ept'
    where
      f e s = brackets $ s <> comma <> ppr e
      ept' = case ept of
        TypeUnsigned -> text " (unsigned)"
        TypeDirect -> mempty

instance Pretty ExternalValue where
  ppr (TransparentValue v) = ppr v
  ppr (OpaqueValue desc vs) =
    text "opaque" <+> text desc
      <+> nestedBlock "{" "}" (stack $ map ppr vs)

instance Pretty ArrayContents where
  ppr (ArrayValues vs) = braces (commasep $ map ppr vs)
  ppr (ArrayZeros n) = braces (text "0") <+> text "*" <+> ppr n

instance Pretty op => Pretty (Code op) where
  ppr (Op op) = ppr op
  ppr Skip = text "skip"
  ppr (c1 :>>: c2) = ppr c1 </> ppr c2
<<<<<<< HEAD
  ppr (For i it limit body) =
    text "for" <+> ppr i <> text ":" <> ppr it <+> langle <+> ppr limit <+> text "{"
=======
  ppr (For i limit body) =
    text "for" <+> ppr i <+> langle <+> ppr limit <+> text "{"
>>>>>>> 41e0aef4
      </> indent 2 (ppr body)
      </> text "}"
  ppr (While cond body) =
    text "while" <+> ppr cond <+> text "{"
      </> indent 2 (ppr body)
      </> text "}"
  ppr (DeclareMem name space) =
    text "var" <+> ppr name <> text ": mem" <> ppr space
  ppr (DeclareScalar name vol t) =
    text "var" <+> ppr name <> text ":" <+> vol' <> ppr t
    where
      vol' = case vol of
        Volatile -> text "volatile "
        Nonvolatile -> mempty
  ppr (DeclareArray name space t vs) =
    text "array" <+> ppr name <> text "@" <> ppr space <+> text ":" <+> ppr t
      <+> equals
      <+> ppr vs
  ppr (Allocate name e space) =
    ppr name <+> text "<-" <+> text "malloc" <> parens (ppr e) <> ppr space
  ppr (Free name space) =
    text "free" <> parens (ppr name) <> ppr space
  ppr (Write name i bt space vol val) =
    ppr name <> langle <> vol' <> ppr bt <> ppr space <> rangle <> brackets (ppr i)
      <+> text "<-"
      <+> ppr val
    where
      vol' = case vol of
        Volatile -> text "volatile "
        Nonvolatile -> mempty
  ppr (SetScalar name val) =
    ppr name <+> text "<-" <+> ppr val
  ppr (SetMem dest from space) =
    ppr dest <+> text "<-" <+> ppr from <+> text "@" <> ppr space
  ppr (Assert e msg _) =
    text "assert" <> parens (commasep [ppr msg, ppr e])
  ppr (Copy dest destoffset destspace src srcoffset srcspace size) =
    text "memcpy"
      <> parens
        ( ppMemLoc dest destoffset <> ppr destspace <> comma
            </> ppMemLoc src srcoffset <> ppr srcspace <> comma
            </> ppr size
        )
    where
      ppMemLoc base offset =
        ppr base <+> text "+" <+> ppr offset
  ppr (If cond tbranch fbranch) =
    text "if" <+> ppr cond <+> text "then {"
      </> indent 2 (ppr tbranch)
      </> text "} else {"
      </> indent 2 (ppr fbranch)
      </> text "}"
  ppr (Call dests fname args) =
    commasep (map ppr dests) <+> text "<-"
      <+> ppr fname <> parens (commasep $ map ppr args)
  ppr (Comment s code) =
    text "--" <+> text s </> ppr code
  ppr (DebugPrint desc (Just e)) =
    text "debug" <+> parens (commasep [text (show desc), ppr e])
  ppr (DebugPrint desc Nothing) =
    text "debug" <+> parens (text (show desc))

instance Pretty Arg where
  ppr (MemArg m) = ppr m
  ppr (ExpArg e) = ppr e

instance Pretty ExpLeaf where
  ppr (ScalarVar v) =
    ppr v
  ppr (Index v is bt space vol) =
    ppr v <> langle <> vol' <> ppr bt <> ppr space <> rangle <> brackets (ppr is)
    where
      vol' = case vol of
        Volatile -> text "volatile "
        Nonvolatile -> mempty
  ppr (SizeOf t) =
    text "sizeof" <> parens (ppr t)

instance Functor Functions where
  fmap = fmapDefault

instance Foldable Functions where
  foldMap = foldMapDefault

instance Traversable Functions where
  traverse f (Functions funs) =
    Functions <$> traverse f' funs
    where
      f' (name, fun) = (name,) <$> traverse f fun

instance Functor FunctionT where
  fmap = fmapDefault

instance Foldable FunctionT where
  foldMap = foldMapDefault

instance Traversable FunctionT where
  traverse f (Function entry outs ins body results args) =
    Function entry outs ins <$> traverse f body <*> pure results <*> pure args

instance Functor Code where
  fmap = fmapDefault

instance Foldable Code where
  foldMap = foldMapDefault

instance Traversable Code where
  traverse f (x :>>: y) =
    (:>>:) <$> traverse f x <*> traverse f y
  traverse f (For i bound code) =
    For i bound <$> traverse f code
  traverse f (While cond code) =
    While cond <$> traverse f code
  traverse f (If cond x y) =
    If cond <$> traverse f x <*> traverse f y
  traverse f (Op kernel) =
    Op <$> f kernel
  traverse _ Skip =
    pure Skip
  traverse _ (DeclareMem name space) =
    pure $ DeclareMem name space
  traverse _ (DeclareScalar name vol bt) =
    pure $ DeclareScalar name vol bt
  traverse _ (DeclareArray name space t vs) =
    pure $ DeclareArray name space t vs
  traverse _ (Allocate name size s) =
    pure $ Allocate name size s
  traverse _ (Free name space) =
    pure $ Free name space
  traverse _ (Copy dest destoffset destspace src srcoffset srcspace size) =
    pure $ Copy dest destoffset destspace src srcoffset srcspace size
  traverse _ (Write name i bt val space vol) =
    pure $ Write name i bt val space vol
  traverse _ (SetScalar name val) =
    pure $ SetScalar name val
  traverse _ (SetMem dest from space) =
    pure $ SetMem dest from space
  traverse _ (Assert e msg loc) =
    pure $ Assert e msg loc
  traverse _ (Call dests fname args) =
    pure $ Call dests fname args
  traverse f (Comment s code) =
    Comment s <$> traverse f code
  traverse _ (DebugPrint s v) =
    pure $ DebugPrint s v

declaredIn :: Code a -> Names
declaredIn (DeclareMem name _) = oneName name
declaredIn (DeclareScalar name _ _) = oneName name
declaredIn (DeclareArray name _ _ _) = oneName name
declaredIn (If _ t f) = declaredIn t <> declaredIn f
declaredIn (x :>>: y) = declaredIn x <> declaredIn y
declaredIn (For i _ body) = oneName i <> declaredIn body
declaredIn (While _ body) = declaredIn body
declaredIn (Comment _ body) = declaredIn body
declaredIn _ = mempty

instance FreeIn a => FreeIn (Functions a) where
  freeIn' (Functions fs) =
    foldMap (freeIn' . functionBody . snd) fs

instance FreeIn a => FreeIn (Code a) where
  freeIn' (x :>>: y) =
    fvBind (declaredIn x) $ freeIn' x <> freeIn' y
  freeIn' Skip =
    mempty
  freeIn' (For i bound body) =
    fvBind (oneName i) $ freeIn' bound <> freeIn' body
  freeIn' (While cond body) =
    freeIn' cond <> freeIn' body
  freeIn' (DeclareMem _ space) =
    freeIn' space
  freeIn' DeclareScalar {} =
    mempty
  freeIn' DeclareArray {} =
    mempty
  freeIn' (Allocate name size space) =
    freeIn' name <> freeIn' size <> freeIn' space
  freeIn' (Free name _) =
    freeIn' name
  freeIn' (Copy dest x _ src y _ n) =
    freeIn' dest <> freeIn' x <> freeIn' src <> freeIn' y <> freeIn' n
  freeIn' (SetMem x y _) =
    freeIn' x <> freeIn' y
  freeIn' (Write v i _ _ _ e) =
    freeIn' v <> freeIn' i <> freeIn' e
  freeIn' (SetScalar x y) =
    freeIn' x <> freeIn' y
  freeIn' (Call dests _ args) =
    freeIn' dests <> freeIn' args
  freeIn' (If cond t f) =
    freeIn' cond <> freeIn' t <> freeIn' f
  freeIn' (Assert e msg _) =
    freeIn' e <> foldMap freeIn' msg
  freeIn' (Op op) =
    freeIn' op
  freeIn' (Comment _ code) =
    freeIn' code
  freeIn' (DebugPrint _ v) =
    maybe mempty freeIn' v

instance FreeIn ExpLeaf where
  freeIn' (Index v e _ _ _) = freeIn' v <> freeIn' e
  freeIn' (ScalarVar v) = freeIn' v
  freeIn' (SizeOf _) = mempty

instance FreeIn Arg where
  freeIn' (MemArg m) = freeIn' m
  freeIn' (ExpArg e) = freeIn' e<|MERGE_RESOLUTION|>--- conflicted
+++ resolved
@@ -30,18 +30,12 @@
     PrimValue (..),
     ExpLeaf (..),
     Exp,
-<<<<<<< HEAD
-=======
     TExp,
->>>>>>> 41e0aef4
     Volatility (..),
     Arg (..),
     var,
     vi32,
-<<<<<<< HEAD
-=======
     vi64,
->>>>>>> 41e0aef4
     index,
     ErrorMsg (..),
     ErrorMsgPart (..),
@@ -191,16 +185,6 @@
     Skip
   | -- | Statement composition.  Crucial for the 'Semigroup' instance.
     Code a :>>: Code a
-<<<<<<< HEAD
-  | -- | A for-loop iterating the given number of times.  The
-    -- loop parameter starts counting from zero and will have
-    -- the given type.  The bound is evaluated just once,
-    -- before the loop is entered.
-    For VName IntType Exp (Code a)
-  | -- | While loop.  The conditional is (of course)
-    -- re-evaluated before every iteration of the loop.
-    While Exp (Code a)
-=======
   | -- | A for-loop iterating the given number of times.
     -- The loop parameter starts counting from zero and will
     -- have the same (integer) type as the bound.  The bound
@@ -209,7 +193,6 @@
   | -- | While loop.  The conditional is (of course)
     -- re-evaluated before every iteration of the loop.
     While (TExp Bool) (Code a)
->>>>>>> 41e0aef4
   | -- | Declare a memory block variable that will point to
     -- memory in the given memory space.  Note that this is
     -- distinct from allocation.  The memory block must be the
@@ -226,11 +209,7 @@
     DeclareArray VName Space PrimType ArrayContents
   | -- | Memory space must match the corresponding
     -- 'DeclareMem'.
-<<<<<<< HEAD
-    Allocate VName (Count Bytes Exp) Space
-=======
     Allocate VName (Count Bytes (TExp Int64)) Space
->>>>>>> 41e0aef4
   | -- | Indicate that some memory block will never again be
     -- referenced via the indicated variable.  However, it
     -- may still be accessed through aliases.  It is only
@@ -242,9 +221,6 @@
   | -- | Destination, offset in destination, destination
     -- space, source, offset in source, offset space, number
     -- of bytes.
-<<<<<<< HEAD
-    Copy VName (Count Bytes Exp) Space VName (Count Bytes Exp) Space (Count Bytes Exp)
-=======
     Copy
       VName
       (Count Bytes (TExp Int64))
@@ -253,17 +229,12 @@
       (Count Bytes (TExp Int64))
       Space
       (Count Bytes (TExp Int64))
->>>>>>> 41e0aef4
   | -- | @Write mem i t space vol v@ writes the value @v@ to
     -- @mem@ offset by @i@ elements of type @t@.  The
     -- 'Space' argument is the memory space of @mem@
     -- (technically redundant, but convenient).  Note that
     -- /reading/ is done with an 'Exp' ('Index').
-<<<<<<< HEAD
-    Write VName (Count Elements Exp) PrimType Space Volatility Exp
-=======
     Write VName (Count Elements (TExp Int64)) PrimType Space Volatility Exp
->>>>>>> 41e0aef4
   | -- | Set a scalar variable.
     SetScalar VName Exp
   | -- | Must be in same space.
@@ -272,11 +243,7 @@
     -- provided 'VName' variables.
     Call [VName] Name [Arg]
   | -- | Conditional execution.
-<<<<<<< HEAD
-    If Exp (Code a) (Code a)
-=======
     If (TExp Bool) (Code a) (Code a)
->>>>>>> 41e0aef4
   | -- | Assert that something must be true.  Should it turn
     -- out not to be true, then report a failure along with
     -- the given error message.
@@ -330,11 +297,7 @@
 
     go f (x :>>: y) = f x <> f y
     go f (If _ x y) = f x <> f y
-<<<<<<< HEAD
-    go f (For _ _ _ x) = f x
-=======
     go f (For _ _ x) = f x
->>>>>>> 41e0aef4
     go f (While _ x) = f x
     go f (Comment _ x) = f x
     go _ _ = mempty
@@ -343,13 +306,10 @@
     declared x = go declared x
 
     set (SetMem x y _) = namesFromList [x, y]
-<<<<<<< HEAD
-=======
     set (Call _ _ args) = foldMap onArg args
       where
         onArg ExpArg {} = mempty
         onArg (MemArg x) = oneName x
->>>>>>> 41e0aef4
     set x = go set x
 
 -- | The set of functions that are called by this code.  Assumes there
@@ -372,11 +332,7 @@
     SizeOf PrimType
   | -- | Reading a value from memory.  The arguments have
     -- the same meaning as with 'Write'.
-<<<<<<< HEAD
-    Index VName (Count Elements Exp) PrimType Space Volatility
-=======
     Index VName (Count Elements (TExp Int64)) PrimType Space Volatility
->>>>>>> 41e0aef4
   deriving (Eq, Show)
 
 -- | A side-effect free expression whose execution will produce a
@@ -495,13 +451,8 @@
   ppr (Op op) = ppr op
   ppr Skip = text "skip"
   ppr (c1 :>>: c2) = ppr c1 </> ppr c2
-<<<<<<< HEAD
-  ppr (For i it limit body) =
-    text "for" <+> ppr i <> text ":" <> ppr it <+> langle <+> ppr limit <+> text "{"
-=======
   ppr (For i limit body) =
     text "for" <+> ppr i <+> langle <+> ppr limit <+> text "{"
->>>>>>> 41e0aef4
       </> indent 2 (ppr body)
       </> text "}"
   ppr (While cond body) =
