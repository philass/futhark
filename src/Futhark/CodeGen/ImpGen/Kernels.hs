--- conflicted
+++ resolved
@@ -59,9 +59,6 @@
     =<< toExp x
 opCompiler (Pattern _ [pe]) (Inner (GetSizeMax size_class)) =
   sOp $ Imp.GetSizeMax (patElemName pe) size_class
-<<<<<<< HEAD
-opCompiler dest (Inner (HostOp kernel)) =
-  kernelCompiler dest kernel
 opCompiler (Pattern _ pes) (Inner (Husk hspace red_op nes ts (Body _ bnds ses))) = do
   i <- newVName "i"
   interm_red <- replicateM (length node_red_res) $ newVName "interm_red"
@@ -115,10 +112,8 @@
               res_size_bytes = Imp.bytes $ memSize t $ Shape res_arr_dims
               offset_bytes = Imp.bytes $ memSize t $ Shape $ map (replaceVar parts_elems parts_offset) res_arr_dims
           in Imp.NodeCopyInfo pe_mem res_size_bytes offset_bytes map_interm_mem
-=======
 opCompiler dest (Inner (SegOp op)) =
   segOpCompiler dest op
->>>>>>> 9141b394
 opCompiler pat e =
   compilerBugS $ "opCompiler: Invalid pattern\n  " ++
   pretty pat ++ "\nfor expression\n  " ++ pretty e
