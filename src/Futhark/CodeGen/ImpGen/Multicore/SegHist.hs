--- conflicted
+++ resolved
@@ -4,11 +4,12 @@
   where
 
 import Control.Monad
+import Data.Maybe
 import Data.List
 import Prelude hiding (quot, rem)
 
 import qualified Futhark.CodeGen.ImpCode.Multicore as Imp
-import Futhark.Util (chunks, splitFromEnd, takeLast)
+import Futhark.Util (chunks, splitFromEnd, takeLast, maybeNth)
 import Futhark.CodeGen.ImpGen
 import Futhark.IR.MCMem
 
@@ -21,9 +22,12 @@
 
 onOpCas :: HistOp MCMem -> MulticoreGen ([VName] -> [Imp.Exp] -> MulticoreGen())
 onOpCas op = do
+
+  atomics <- hostAtomics <$> askEnv
   let lambda = histOp op
-      do_op = atomicUpdateLocking lambda
+      do_op = atomicUpdateLocking atomics lambda
   case do_op of
+    AtomicPrim f -> return f
     AtomicCAS f -> return f
     AtomicLocking f -> do
       let num_locks = 100151
@@ -42,19 +46,10 @@
                 -> KernelBody MCMem
                 -> VName
                 -> MulticoreGen Imp.Code
-<<<<<<< HEAD
-compileSegHist pat space histops kbody ntasks
-  | [_] <- unSegSpace space =
-      nonsegmentedHist pat space histops kbody ntasks
-  | otherwise =
-      segmentedHist pat space histops kbody ntasks
-=======
-nonsegmentedHist pat space histops kbody = do
+nonsegmentedHist pat space histops kbody nsubtasks = do
   emit $ Imp.DebugPrint "nonsegmented segHist" Nothing
   -- let ns = map snd $ unSegSpace space
   -- ns' <- mapM toExp ns
->>>>>>> 1f68ec85
-
   -- num_threads <- getNumThreads
   -- num_threads' <- toExp $ Var num_threads
   -- hist_width <- toExp $ histWidth $ head histops
@@ -66,7 +61,7 @@
     -- flat_idx <- dPrim "iter" int32
     -- sIf use_small_dest_histogram
     -- smallDestHistogram pat flat_idx space histops num_threads kbody
-    casHistogram pat space histops kbody
+    casHistogram pat space histops kbody nsubtasks
 
 
 
@@ -78,8 +73,9 @@
              -> SegSpace
              -> [HistOp MCMem]
              -> KernelBody MCMem
+             -> VName
              -> MulticoreGen ()
-casHistogram pat space histops kbody = do
+casHistogram pat space histops kbody nsubtasks = do
   emit $ Imp.DebugPrint "largeDestHistogram segHist" Nothing
 
   let (is, ns) = unzip $ unSegSpace space
@@ -122,11 +118,10 @@
 
 
   free_params <- freeParams body (segFlat space : [idx])
-  num_histos <- dPrim "num_histos" $ IntType Int32
 
   let sched = Imp.Static -- decideScheduling body
   emit $ Imp.Op $ Imp.MCFunc idx mempty body free_params $
-      Imp.MulticoreInfo num_histos sched (segFlat space)
+      Imp.MulticoreInfo nsubtasks sched (segFlat space)
 
 
 -- | Locking strategy used for an atomic update.
@@ -154,14 +149,48 @@
 -- Approximates how efficient it will be.  Ordered from most to least
 -- efficient.
 data AtomicUpdate lore r
-  = AtomicCAS (DoAtomicUpdate lore r)
+  = AtomicPrim (DoAtomicUpdate lore r)
+  | AtomicCAS (DoAtomicUpdate lore r)
     -- ^ Can be done by efficient swaps.
   | AtomicLocking (Locking -> DoAtomicUpdate lore r)
     -- ^ Requires explicit locking.
 
-atomicUpdateLocking :: Lambda MCMem
+
+
+atomicUpdateLocking :: AtomicBinOp -> Lambda MCMem
                     -> AtomicUpdate MCMem ()
-atomicUpdateLocking op
+atomicUpdateLocking atomicBinOp lam
+  | Just ops_and_ts <- splitOp lam,
+    all (\(_, t, _, _) -> primBitSize t == 32) ops_and_ts =
+    primOrCas ops_and_ts $ \arrs bucket ->
+  -- If the operator is a vectorised binary operator on 32-bit values,
+  -- we can use a particularly efficient implementation. If the
+  -- operator has an atomic implementation we use that, otherwise it
+  -- is still a binary operator which can be implemented by atomic
+  -- compare-and-swap if 32 bits.
+  forM_ (zip arrs ops_and_ts) $ \(a, (op, t, x, y)) -> do
+
+  -- Common variables.
+  old <- dPrim "old" t
+
+  (arr', _a_space, bucket_offset) <- fullyIndexArray a bucket
+
+  case opHasAtomicSupport old arr' bucket_offset op of
+    Just f -> sOp $ f $ Imp.var y t
+    Nothing -> atomicUpdateCAS t a old bucket x $
+      x <-- Imp.BinOpExp op (Imp.var x t) (Imp.var y t)
+
+  where opHasAtomicSupport old arr' bucket' bop = do
+          let atomic f = Imp.Atomic . f old arr' bucket'
+          atomic <$> atomicBinOp bop
+
+        primOrCas ops
+          | all isPrim ops = AtomicPrim
+          | otherwise      = AtomicCAS
+
+        isPrim (op, _, _, _) = isJust $ atomicBinOp op
+
+atomicUpdateLocking _ op
   | [Prim t] <- lambdaReturnType op,
     [xp, _] <- lambdaParams op,
     supportedPrims (primBitSize t) = AtomicCAS $ \[arr] bucket -> do
@@ -169,7 +198,7 @@
       atomicUpdateCAS t arr old bucket (paramName xp) $
         compileBody' [xp] $ lambdaBody op
 
-atomicUpdateLocking op = AtomicLocking $ \locking arrs bucket -> do
+atomicUpdateLocking _ op = AtomicLocking $ \locking arrs bucket -> do
   old <- dPrim "old" int32
   continue <- newVName "continue"
   dPrimVol_ continue int32
@@ -261,6 +290,24 @@
       Imp.AtomicCmpXchg bytes old arr' bucket_offset
       run_loop (toBits (Imp.var x t))
 
+-- | Horizontally fission a lambda that models a binary operator.
+splitOp :: ASTLore lore => Lambda lore -> Maybe [(BinOp, PrimType, VName, VName)]
+splitOp lam = mapM splitStm $ bodyResult $ lambdaBody lam
+  where n = length $ lambdaReturnType lam
+        splitStm (Var res) = do
+          Let (Pattern [] [pe]) _ (BasicOp (BinOp op (Var x) (Var y))) <-
+            find (([res]==) . patternNames . stmPattern) $
+            stmsToList $ bodyStms $ lambdaBody lam
+          i <- Var res `elemIndex` bodyResult (lambdaBody lam)
+          xp <- maybeNth i $ lambdaParams lam
+          yp <- maybeNth (n+i) $ lambdaParams lam
+          guard $ paramName xp == x
+          guard $ paramName yp == y
+          Prim t <- Just $ patElemType pe
+          return (op, t, paramName xp, paramName yp)
+        splitStm _ = Nothing
+
+
 getBitConvertFunc :: Int -> MulticoreGen (String, String)
 -- getBitConvertFunc 8 = ("to_bits8, from_bits8")
 -- getBitConvertFunc 16 = ("to_bits8, from_bits8")
@@ -303,31 +350,29 @@
       Imp.MulticoreInfo ntasks sched (segFlat space)
 
 
-<<<<<<< HEAD
-nonsegmentedHist :: Pattern MCMem
-                -> SegSpace
-                -> [HistOp MCMem]
-                -> KernelBody MCMem
-                -> VName
-                -> MulticoreGen Imp.Code
-nonsegmentedHist pat space histops kbody ntasks  = do
-  emit $ Imp.DebugPrint "nonsegmented segHist" Nothing
-  -- let ns = map snd $ unSegSpace space
-  -- ns' <- mapM toExp ns
-
-  -- num_threads' <- toExp $ Var num_threads
-  -- hist_width <- toExp $ histWidth $ head histops
-  -- TODO we should find a proper condition
-  -- let use_small_dest_histogram =  (num_threads' * hist_width) .<=. product ns'
-  -- histops' <- renameHistOpLambda histops
-
-  collect $ do
-    flat_idx <- dPrim "iter" int32
-    -- sIf use_small_dest_histogram
-    smallDestHistogram pat flat_idx space histops ntasks kbody
-     -- (largeDestHistogram pat space histops' kbody)
-=======
->>>>>>> 1f68ec85
+-- nonsegmentedHist :: Pattern MCMem
+--                 -> SegSpace
+--                 -> [HistOp MCMem]
+--                 -> KernelBody MCMem
+--                 -> VName
+--                 -> MulticoreGen Imp.Code
+-- nonsegmentedHist pat space histops kbody ntasks  = do
+--   emit $ Imp.DebugPrint "nonsegmented segHist" Nothing
+--   -- let ns = map snd $ unSegSpace space
+--   -- ns' <- mapM toExp ns
+
+--   -- num_threads' <- toExp $ Var num_threads
+--   -- hist_width <- toExp $ histWidth $ head histops
+--   -- TODO we should find a proper condition
+--   -- let use_small_dest_histogram =  (num_threads' * hist_width) .<=. product ns'
+--   -- histops' <- renameHistOpLambda histops
+
+--   collect $ do
+--     flat_idx <- dPrim "iter" int32
+--     -- sIf use_small_dest_histogram
+--     smallDestHistogram pat flat_idx space histops ntasks kbody
+--      -- (largeDestHistogram pat space histops' kbody)
+
 
 -- Generates num_threads sub histograms of the size
 -- of the destination histogram
@@ -490,6 +535,7 @@
                 -> SegSpace
                 -> [HistOp MCMem]
                 -> KernelBody MCMem
+                -> VName
                 -> MulticoreGen Imp.Code
 compileSegHist pat space histops kbody
   | [_] <- unSegSpace space =
