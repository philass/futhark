--- conflicted
+++ resolved
@@ -1396,9 +1396,7 @@
   addVar mem $ MemVar Nothing $ MemEntry space
   sArray name pt shape $ ArrayIn mem $ IxFun.iota [fromIntegral num_elems]
 
-<<<<<<< HEAD
-
-sDeclareMemStack :: String -> Space -> Count Bytes Imp.Exp -> ImpM lore r op VName
+sDeclareMemStack :: String -> Space -> Count Bytes (Imp.TExp Int64) -> ImpM lore r op VName
 sDeclareMemStack name space size = do
   name' <- newVName name
   emit $ Imp.DeclareStackMem name' space size
@@ -1410,15 +1408,12 @@
   let perm = [0..shapeRank shape-1]
   let permuted_dims = rearrangeShape perm $ shapeDims shape
   name' <- sDeclareMemStack name space (typeSize (Array pt shape NoUniqueness))
-  let iota_ixfun = IxFun.iota $ map (primExpFromSubExp int32) permuted_dims
+  let iota_ixfun = IxFun.iota $ map pe32 permuted_dims
   sArray name pt shape $
     ArrayIn name' $ IxFun.permute iota_ixfun $ rearrangeInverse perm
 
 
-sWrite :: VName -> [Imp.Exp] -> PrimExp Imp.ExpLeaf -> ImpM lore r op ()
-=======
 sWrite :: VName -> [Imp.TExp Int32] -> Imp.Exp -> ImpM lore r op ()
->>>>>>> c4ab128f
 sWrite arr is v = do
   (mem, space, offset) <- fullyIndexArray arr is
   vol <- asks envVolatility
