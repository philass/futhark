--- conflicted
+++ resolved
@@ -13,10 +13,7 @@
 import Futhark.IR.Prop.Types
 import Futhark.IR.RetType
 import Futhark.IR.Syntax.Core
-<<<<<<< HEAD
-=======
 import Language.SexpGrammar (SexpIso)
->>>>>>> 41e0aef4
 
 -- | A collection of type families, along with constraints specifying
 -- that the types they map to should satisfy some minimal
@@ -51,9 +48,6 @@
     Typed (FParamInfo l),
     Typed (LParamInfo l),
     Typed (LetDec l),
-<<<<<<< HEAD
-    DeclTyped (FParamInfo l)
-=======
     DeclTyped (FParamInfo l),
     SexpIso (LetDec l),
     SexpIso (ExpDec l),
@@ -63,7 +57,6 @@
     SexpIso (RetType l),
     SexpIso (BranchType l),
     SexpIso (Op l)
->>>>>>> 41e0aef4
   ) =>
   Decorations l
   where
