--- conflicted
+++ resolved
@@ -40,19 +40,14 @@
 import Futhark.Analysis.Alias
 import Futhark.IR
 import Futhark.IR.Aliases
-<<<<<<< HEAD
-  (removeProgAliases, removeFunDefAliases, removeStmAliases,
-   Aliases, consumedInStms)
-import qualified Futhark.IR.MC as MC
-=======
   ( Aliases,
     consumedInStms,
     removeFunDefAliases,
     removeProgAliases,
     removeStmAliases,
   )
->>>>>>> 3cfc932a
 import qualified Futhark.IR.Kernels.Kernel as Kernel
+import qualified Futhark.IR.MC as MC
 import qualified Futhark.IR.Mem as Memory
 import Futhark.IR.Prop.Aliases
 import qualified Futhark.IR.SOACS.SOAC as SOAC
@@ -288,20 +283,19 @@
   cseInOp (Kernel.OtherOp op) = Kernel.OtherOp <$> cseInOp op
   cseInOp x = return x
 
-<<<<<<< HEAD
-instance (ASTLore lore, Aliased lore,
-          CSEInOp (Op lore), CSEInOp op) => CSEInOp (MC.MCOp lore op) where
+instance
+  ( ASTLore lore,
+    Aliased lore,
+    CSEInOp (Op lore),
+    CSEInOp op
+  ) =>
+  CSEInOp (MC.MCOp lore op)
+  where
   cseInOp (MC.ParOp par_op op) =
     MC.ParOp <$> traverse cseInOp par_op <*> cseInOp op
   cseInOp (MC.OtherOp op) =
     MC.OtherOp <$> cseInOp op
 
-instance (ASTLore lore, Aliased lore, CSEInOp (Op lore)) =>
-         CSEInOp (Kernel.SegOp lvl lore) where
-  cseInOp = subCSE .
-            Kernel.mapSegOpM
-            (Kernel.SegOpMapper return cseInLambda cseInKernelBody return return)
-=======
 instance
   (ASTLore lore, Aliased lore, CSEInOp (Op lore)) =>
   CSEInOp (Kernel.SegOp lvl lore)
@@ -310,7 +304,6 @@
     subCSE
       . Kernel.mapSegOpM
         (Kernel.SegOpMapper return cseInLambda cseInKernelBody return return)
->>>>>>> 3cfc932a
 
 cseInKernelBody ::
   (ASTLore lore, Aliased lore, CSEInOp (Op lore)) =>
