--- conflicted
+++ resolved
@@ -64,16 +64,10 @@
 -- FIXME: the implementation is not finished yet.  Specifically, not
 -- all of the above conditions are checked.
 module Futhark.Optimise.InPlaceLowering
-<<<<<<< HEAD
-       ( inPlaceLoweringKernels
-       , inPlaceLoweringSeq
-       , inPlaceLoweringMC
-       )
-=======
   ( inPlaceLoweringKernels,
     inPlaceLoweringSeq,
+    inPlaceLoweringMC,
   )
->>>>>>> 3cfc932a
 where
 
 import Control.Monad.RWS
@@ -84,6 +78,7 @@
 import Futhark.IR.Kernels
 import Futhark.IR.MC
 import Futhark.IR.Seq (Seq)
+import Futhark.MonadFreshNames
 import Futhark.Optimise.InPlaceLowering.LowerIntoStm
 import Futhark.Pass
 
@@ -96,21 +91,15 @@
 inPlaceLoweringSeq = inPlaceLowering pure lowerUpdate
 
 -- | Apply the in-place lowering optimisation to the given program.
-<<<<<<< HEAD
 inPlaceLoweringMC :: Pass MC MC
 inPlaceLoweringMC = inPlaceLowering onMCOp lowerUpdate
 
 -- | Apply the in-place lowering optimisation to the given program.
-inPlaceLowering :: Constraints lore =>
-                   OnOp lore -> LowerUpdate lore (ForwardingM lore)
-                -> Pass lore lore
-=======
 inPlaceLowering ::
   Constraints lore =>
   OnOp lore ->
   LowerUpdate lore (ForwardingM lore) ->
   Pass lore lore
->>>>>>> 3cfc932a
 inPlaceLowering onOp lower =
   Pass "In-place lowering" "Lower in-place updates into loops" $
     fmap removeProgAliases
@@ -206,47 +195,33 @@
   f <- asks topOnOp
   Op <$> f op
 optimiseExp e = mapExpM optimise e
-<<<<<<< HEAD
-  where optimise = identityMapper { mapOnBody = const optimiseBody
-                                  }
-
-onSegOp :: (Bindable lore, CanBeAliased (Op lore)) =>
-           SegOp lvl (Aliases lore)
-        -> ForwardingM lore (SegOp lvl (Aliases lore))
-onSegOp op =
-=======
   where
     optimise =
       identityMapper
         { mapOnBody = const optimiseBody
         }
 
-onKernelOp :: OnOp Kernels
-onKernelOp (SegOp op) =
->>>>>>> 3cfc932a
+onSegOp ::
+  (Bindable lore, CanBeAliased (Op lore)) =>
+  SegOp lvl (Aliases lore) ->
+  ForwardingM lore (SegOp lvl (Aliases lore))
+onSegOp op =
   bindingScope (scopeOfSegSpace (segSpace op)) $ do
     let mapper = identitySegOpMapper {mapOnSegOpBody = onKernelBody}
         onKernelBody kbody = do
-<<<<<<< HEAD
-          stms <- deepen $ optimiseStms (stmsToList (kernelBodyStms kbody)) $
-                  mapM_ seenVar $ namesToList $ freeIn $ kernelBodyResult kbody
-          return kbody { kernelBodyStms = stmsFromList stms }
-    mapSegOpM mapper op
-
-onMCOp :: OnOp MC
-onMCOp (ParOp par_op op) = ParOp <$> traverse onSegOp par_op <*> onSegOp op
-onMCOp op = return op
-
-onKernelOp :: OnOp Kernels
-onKernelOp (SegOp op) = SegOp <$> onSegOp op
-=======
           stms <-
             deepen $
               optimiseStms (stmsToList (kernelBodyStms kbody)) $
                 mapM_ seenVar $ namesToList $ freeIn $ kernelBodyResult kbody
           return kbody {kernelBodyStms = stmsFromList stms}
-    SegOp <$> mapSegOpM mapper op
->>>>>>> 3cfc932a
+    mapSegOpM mapper op
+
+onMCOp :: OnOp MC
+onMCOp (ParOp par_op op) = ParOp <$> traverse onSegOp par_op <*> onSegOp op
+onMCOp op = return op
+
+onKernelOp :: OnOp Kernels
+onKernelOp (SegOp op) = SegOp <$> onSegOp op
 onKernelOp op = return op
 
 data Entry lore = Entry
