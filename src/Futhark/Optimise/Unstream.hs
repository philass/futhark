--- conflicted
+++ resolved
@@ -158,17 +158,6 @@
 onHostOp :: Stage -> OnOp Kernels
 onHostOp stage pat aux (Kernels.OtherOp soac)
   | sequentialise stage soac = do
-<<<<<<< HEAD
-      stms <- runBinder_ $ FOT.transformSOAC pat soac
-      fmap concat $ localScope (scopeOf stms) $ mapM (optimiseStm stage) $ stmsToList stms
-  | otherwise =
-      -- Still sequentialise whatever's inside.
-      pure <$> (Let pat aux . Op . OtherOp <$> mapSOACM optimise soac)
-        where optimise = identitySOACMapper { mapOnSOACLambda = optimiseLambda stage }
-optimiseStm stage (Let pat aux (Op (SegOp op))) =
-  localScope (scopeOfSegSpace $ segSpace op) $
-    pure <$> (Let pat aux . Op . SegOp <$> mapSegOpM optimise op)
-=======
     stms <- runBinder_ $ FOT.transformSOAC pat soac
     fmap concat $
       localScope (scopeOf stms) $
@@ -176,7 +165,6 @@
   | otherwise =
     -- Still sequentialise whatever's inside.
     pure <$> (Let pat aux . Op . Kernels.OtherOp <$> mapSOACM optimise soac)
->>>>>>> 62155441
   where
     optimise =
       identitySOACMapper
