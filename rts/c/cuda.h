--- conflicted
+++ resolved
@@ -311,15 +311,12 @@
 
   size_t n_opts, i = 0, i_dyn, n_opts_alloc = 20 + num_extra_opts + ctx->cfg.num_sizes;
   const char **opts = malloc(n_opts_alloc * sizeof(const char *));
-<<<<<<< HEAD
-  opts[i++] = "-arch";
-  opts[i++] = cuda_nvrtc_get_arch(ctx->nodes[0].dev);
-=======
+  
   if (!arch_set) {
     opts[i++] = "-arch";
-    opts[i++] = cuda_nvrtc_get_arch(ctx->dev);
-  }
->>>>>>> f27e5ee4
+    opts[i++] = cuda_nvrtc_get_arch(ctx->nodes[0].dev);
+  }
+  
   opts[i++] = "-default-device";
   if (ctx->cfg.debugging) {
     opts[i++] = "-G";
